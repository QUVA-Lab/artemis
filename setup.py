--- conflicted
+++ resolved
@@ -18,11 +18,7 @@
     author_email='poconn4@gmail.com',
     url='https://github.com/quva-lab/artemis',
     long_description='Artemis aims to get rid of all the boring, bureaucratic coding (plotting, file management, etc) involved in machine learning projects, so you can get to the good stuff quickly.',
-<<<<<<< HEAD
-    install_requires=['numpy', 'scipy', 'matplotlib', 'pytest', 'pillow', 'tabulate', 'si-prefix'],
-=======
     install_requires=['numpy', 'scipy', 'matplotlib', 'pytest', 'pillow', 'tabulate', 'si-prefix', 'rectangle-packer'],
->>>>>>> 023d59a4
     extras_require = {
         'remote_plotting': ["paramiko", "netifaces"]
         },
