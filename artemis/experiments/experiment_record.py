import atexit
import logging
import os
import pickle
import shutil
import tempfile
import traceback
from collections import OrderedDict
from contextlib import contextmanager, nested
from datetime import datetime

import sys
from artemis.fileman.local_dir import format_filename, make_file_dir, get_local_path, make_dir
from artemis.fileman.persistent_ordered_dict import PersistentOrderedDict
from artemis.general.display import CaptureStdOut
from artemis.general.hashing import compute_fixed_hash
from artemis.general.test_mode import is_test_mode

try:
    from enum import Enum
except ImportError:
    raise ImportError("Failed to import the enum package. This was added in python 3.4 but backported back to 2.4.  To install, run 'pip install --upgrade pip enum34'")

logging.basicConfig()
ARTEMIS_LOGGER = logging.getLogger('artemis')
ARTEMIS_LOGGER.setLevel(logging.INFO)

__author__ = 'peter'


class ExpInfoFields(Enum):
    NAME = 'Name'
    ID = 'Identifier'
    DIR = 'Directory'
    TIMESTAMP = 'Timestamp'
    ARGS = 'Args'
    FUNCTION = 'Function'
    MODULE = 'Module'
    FILE = 'File'
    STATUS = 'Status'
    N_FIGS = '# Figures Generated'
    FIGS = 'Figure Locs'
    RUNTIME = 'Run Time'
    VERSION = 'Version'
    NOTES = 'Notes'
    USER = 'User'
    MAC = 'MAC Address'


class ExpStatusOptions(Enum):
    STARTED = 'Running (or Killed)'
    ERROR = 'Error'
    STOPPED = 'Stopped by User'
    FINISHED = 'Ran Succesfully'


class ExperimentRecordInfo(object):

    def __init__(self, file_path, write_text_version=True):
        before, ext = os.path.splitext(file_path)
        assert ext == '.pkl', 'Your file-path must be a pickle'
        self._text_path = before + '.txt' if write_text_version else None
        self.persistent_obj = PersistentOrderedDict(file_path=file_path)

    def has_field(self, field):
        assert field in ExpInfoFields, 'Field must be a member of ExperimentRecordInfo.FIELDS'
        return field in self.persistent_obj

    def get_field(self, field):
        """
        :param field: A member of ExperimentRecordInfo.FIELDS
        :return:
        """
        assert field in ExpInfoFields, 'Field must be a member of ExperimentRecordInfo.FIELDS'
        return self.persistent_obj[field]

    def set_field(self, field, value):
        assert field in ExpInfoFields, 'Field must be a member of ExperimentRecordInfo.FIELDS'
        if field == ExpInfoFields.STATUS:
            assert value in ExpStatusOptions, 'Status value must be in: {}'.format(ExpStatusOptions)
        with self.persistent_obj as pod:
            pod[field] = value
        if self._text_path is not None:
            with open(self._text_path, 'w') as f:
                f.write(self.get_text())

    def add_note(self, note):  # Currently unused
        if not self.has_field(ExpInfoFields.NOTES):
            self.set_field(ExpInfoFields.NOTES, [note])
        else:
            self.set_field(ExpInfoFields.NOTES, self.get_field(ExpInfoFields.NOTES) + [note])

    def get_text(self):
        if ExpInfoFields.VERSION not in self.persistent_obj:  # Old version... we must adapt
            return '\n'.join(
                '{}: {}'.format(key, self.get_field_text(key)) for key, value in self.persistent_obj.iteritems())
        else:
            return '\n'.join(
                '{}: {}'.format(key.value, self.get_field_text(key)) for key, value in self.persistent_obj.iteritems())

    def get_field_text(self, field, replacement_if_none=''):
        assert field in ExpInfoFields, 'Field must be a member of ExperimentRecordInfo.FIELDS'
        if not self.has_field(field):
            return replacement_if_none
        elif field is ExpInfoFields.STATUS:
            return self.get_field(field).value
        elif field is ExpInfoFields.ARGS:
            return ['{}={}'.format(k, v) for k, v in self.get_field(field)]
        else:
            return str(self.get_field(field))


class NoSavedResultError(Exception):
    def __init__(self, experiment_record_id):
        Exception.__init__(self, "Experiment Record {} has no saved result.".format(experiment_record_id))


class ExperimentRecord(object):
    """
    A Record of a run of an Experiment.  This object allows you to access data stored in the directory that was created
    for that run of the experiment.  Experiment Records are stored in ``~/artemis/experiments/``.
    """

    ERROR_FILE_NAME = 'errortrace.txt'

    def __init__(self, experiment_directory):
        self._experiment_directory = experiment_directory
        self._info = None

    @property
    def info(self):
        """
        :return: An ExperimentRecordInfo object, containing info about the experiment (name, runtime, etc)
        """
        if self._info is None:
            self._info = ExperimentRecordInfo(os.path.join(self._experiment_directory, 'info.pkl'))
        return self._info

    def __reduce__(self):
        return self.__class__, (self._experiment_directory, )

    def show_figures(self, hang=False):
        """
        Show all figures that were saved during the run of the experiment.
        :param hang: If True, and figures were saved matplotlib figures, hang execution until they are closed.
        """
        from artemis.plotting.saving_plots import show_saved_figure
        for i, loc in enumerate(self.get_figure_locs()):
            show_saved_figure(loc, title='{} Fig {}'.format(self.get_id(), i + 1))
        if hang and len(self.get_figure_locs())>0:
            from matplotlib import pyplot as plt
            plt.show()

    def get_log(self):
        """
        :return: The stdout generated during the run of this experiment.
        """
        log_file_path = os.path.join(self._experiment_directory, 'output.txt')
        assert os.path.exists(log_file_path), 'No output file found.  Maybe "%s" is not an experiment directory?' % (
        self._experiment_directory,)
        with open(log_file_path) as f:
            text = f.read()
        return text

    def list_files(self, full_path=False):
        """
        List files in experiment directory, relative to root.
        :param full_path: If true, list file with the full local path
        :return: A list of strings indicating the file paths.
        """
        paths = [os.path.join(root, filename) for root, _, files in os.walk(self._experiment_directory) for filename in
                 files]
        if not full_path:
            dir_length = len(self._experiment_directory)
            paths = [f[dir_length + 1:] for f in paths]
        return paths

    def open_file(self, filename, *args, **kwargs):
        """
        Open a file within the experiment record folder.
        Example Usage:

            with record.open_file('filename.txt') as f:
                txt = f.read()

        :param filename: Path within experiment directory (it can include subdirectories)
        :param args, kwargs: Forwarded to python's "open" function
        :return: A file object
        """
        full_path = os.path.join(self._experiment_directory, filename)
        make_file_dir(full_path)  # Make the path if it does not yet exist
        return open(full_path, *args, **kwargs)

    def get_figure_locs(self, include_directory=True):
        locs = [f for f in os.listdir(self._experiment_directory) if f.startswith('fig-')]
        if include_directory:
            return [os.path.join(self._experiment_directory, f) for f in locs]
        else:
            return locs

    def get_info_text(self):
        return self.info.get_text()

    def has_result(self):
        return os.path.exists(os.path.join(self._experiment_directory, 'result.pkl'))

    def get_result(self, err_if_none = True):
        result_loc = os.path.join(self._experiment_directory, 'result.pkl')
        if os.path.exists(result_loc):
            with open(result_loc) as f:
                result = pickle.load(f)
            return result
        elif err_if_none:
            raise NoSavedResultError(self.get_id())
        else:
            return None

    def save_result(self, result):
        file_path = get_local_experiment_path(os.path.join(self._experiment_directory, 'result.pkl'))
        make_file_dir(file_path)
        with open(file_path, 'w') as f:
            pickle.dump(result, f, protocol=2)
            print 'Saving Result for Experiment "%s"' % (self.get_id(),)

    def get_id(self):
        """
        Get the id of this experiment record.  Generally in format '<datetime>-<experiment_name>'
        :return:
        """
        root, identifier = os.path.split(self._experiment_directory)
        return identifier

    def get_experiment(self):
        """
        Load the experiment associated with this record.
        Note that this will raise an ExperimentNotFoundError if the experiment has not been imported.
        :return: An Experiment object
        """
        from artemis.experiments.experiments import load_experiment
        return load_experiment(self.get_experiment_id())

    def get_experiment_id(self):
        return self.get_id()[27:]

    def get_dir(self):
        return self._experiment_directory

    def get_args(self):
        """
        Get the arguments with which this record was run.
        :return: A list of 2-tuples of (arg_name, arg_value)
        """
        return self.info.get_field(ExpInfoFields.ARGS)

    def get_status(self):
        return self.info.get_field(ExpInfoFields.STATUS)

    def load_figures(self):
        """
        :return: A list of matplotlib figures generated in the experiment.  The figures will not be drawn yet, so you
            will have to call plt.show() to draw them or plt.draw() to draw them.
        """
        locs = self.get_figure_locs()
        figs = []
        for fig_path in locs:
            assert fig_path.endswith('.pkl'), 'Figure {} was not saved as a pickle, so it cannot be reloaded.'.format(fig_path)
            with open(fig_path) as f:
                figs.append(pickle.load(f))
        return figs

    def delete(self):
        """
        Delete this experiment record from disk.
        """
<<<<<<< HEAD
        experiment_id = record_id_to_experiment_id(self.get_identifier())
        if is_experiment_loadable(experiment_id):
            last_run_args = dict(self.info.get_field(ExpInfoFields.ARGS))
            current_args = dict(load_experiment(record_id_to_experiment_id(self.get_identifier())).get_args())
            validity = self.is_valid(last_run_args=last_run_args, current_args=current_args)
            if validity is False:
                last_arg_str = self.stringify_arguments(last_run_args)
                this_arg_str = self.stringify_arguments(current_args)
                common, (old_args, new_args) = separate_common_items([last_arg_str, this_arg_str])
                notes = "No: Args changed!: {{{}}}->{{{}}}".format(','.join(old_args), ','.join(new_args))
            elif validity is None:
                notes = "Cannot Determine."
            else:
                notes = "Yes"
        else:
            notes = "<Experiment Not Currently Imported>"
        return notes
=======
        shutil.rmtree(self._experiment_directory)
>>>>>>> 1dc68a73

    def stringify_arguments(self,args):
        '''
        Returns a list of strings of a dict, such that each list entry has the form 'k:v'. If a value of the dict is itself a dict, the nested structure is
        unpacked such that the returned list has elements [k1:k11:a, k1:k12:b] etc.
        :param args:
        :return:
        '''
        def recursively_parse_dict(d):
            res = []
            for k,v in d.iteritems():
                if isinstance(v,dict):
                    sub_list = recursively_parse_dict(v)
                else:
                    sub_list = [v]
                res.extend(['{}:{}'.format(k,s) for s in sub_list])
            return res
        if isinstance(args,dict):
            res = recursively_parse_dict(args)
        else:
            #Todo: When is this branch executed? If I understand, the args are always given as a dict - as specified in line 1 of method _create_experiment_variant
            res = ['{}:{}'.format(k, v) for k, v in args]
        return res


    def is_valid(self, last_run_args=None, current_args=None):
        """
        :return: True if the experiment arguments have not changed
            False if they have changed
            None if it cannot be determined because arguments are not hashable objects.
        """
        if last_run_args is None:
            last_run_args = dict(self.info.get_field(ExpInfoFields.ARGS))
        if current_args is None:
            current_args = dict(self.get_experiment().get_args().get_args())
        try:
            return compute_fixed_hash(last_run_args, try_objects=True) == compute_fixed_hash(current_args, try_objects=True)
        except NotImplementedError:  # Happens when we have unhashable arguments
            return None

    def get_error_trace(self):
        """
        Get the error trace, or return None if there is no error trace.
        :return:
        """
        file_path = os.path.join(self._experiment_directory, self.ERROR_FILE_NAME)
        if os.path.exists(file_path):
            with open(file_path) as f:
                return f.read()
        else:
            return None

    def write_error_trace(self, print_too = True):
        file_path = os.path.join(self._experiment_directory, self.ERROR_FILE_NAME)
        assert not os.path.exists(file_path), 'Error trace has already been created in this experiment... Something fishy going on here.'
        with open(file_path, 'w') as f:
            error_text = traceback.format_exc()
            f.write(error_text)
        if print_too:
            print error_text

_CURRENT_EXPERIMENT_RECORD = None


@contextmanager
def hold_current_experiment_record(experiment_record):
    global _CURRENT_EXPERIMENT_RECORD
    assert _CURRENT_EXPERIMENT_RECORD is None, "It seems that you are trying to start an experiment withinin an experiment.  This is not allowed!"
    _CURRENT_EXPERIMENT_RECORD = experiment_record
    yield
    _CURRENT_EXPERIMENT_RECORD = None


def is_matplotlib_imported():
    return 'matplotlib' in sys.modules


@contextmanager
def record_experiment(identifier='%T-%N', name='unnamed', print_to_console=True, show_figs=None,
                      save_figs=True, saved_figure_ext='.fig.pkl', use_temp_dir=False, date=None):
    """
    :param identifier: The string that uniquely identifies this experiment record.  Convention is that it should be in
        the format
    :param name: Base-name of the experiment
    :param print_to_console: If True, print statements still go to console - if False, they're just rerouted to file.
    :param show_figs: Show figures when the experiment produces them.  Can be:
        'hang': Show and hang
        'draw': Show but keep on going
        False: Don't show figures
    """
    # Note: matplotlib imports are internal in order to avoid trouble for people who may import this module without having
    # a working matplotlib (which can occasionally be tricky to install).
    if date is None:
        date = datetime.now()
    identifier = format_filename(file_string=identifier, base_name=name, current_time=date)

    if show_figs is None:
        show_figs = 'draw' if is_test_mode() else 'hang'

    assert show_figs in ('hang', 'draw', False)

    if use_temp_dir:
        experiment_directory = tempfile.mkdtemp()
        atexit.register(lambda: shutil.rmtree(experiment_directory))
    else:
        experiment_directory = get_local_experiment_path(identifier)

    make_dir(experiment_directory)
    this_record = ExperimentRecord(experiment_directory)

    # Create context that sets the current experiment record
    contexts = [hold_current_experiment_record(this_record)]

    # Add the context which captures stdout (print statements) and logs them.
    contexts.append(CaptureStdOut(log_file_path=os.path.join(experiment_directory, 'output.txt'), print_to_console=print_to_console))

    if is_matplotlib_imported():
        from artemis.plotting.manage_plotting import WhatToDoOnShow
        # Add context that modifies how matplotlib figures are shown.
        contexts.append(WhatToDoOnShow(show_figs))
        if save_figs:
            from artemis.plotting.saving_plots import SaveFiguresOnShow
            # Add context that saves figures when show is called.
            contexts.append(SaveFiguresOnShow(path=os.path.join(experiment_directory, 'fig-%T-%L' + saved_figure_ext)))

    with nested(*contexts):
        yield this_record


def get_current_experiment_record():
    if _CURRENT_EXPERIMENT_RECORD is None:
        raise Exception("No experiment is currently running!")
    return _CURRENT_EXPERIMENT_RECORD


def get_current_experiment_id():
    """
    :return: A string identifying the current experiment
    """
    return get_current_experiment_record().get_identifier()


def get_current_experiment_name():
    """
    :return: A string containing the name of the current experiment
    """
    return get_current_experiment_record().get_name()


def get_current_experiment_dir():
    """
    The directory in which the results of the current experiment are recorded.
    """
    return get_current_experiment_record().get_dir()


def open_in_experiment_dir(filename, *args, **kwargs):
    """
    Open a file in the given experiment directory.  Usage:

    with open_in_experiment_dir('myfile.txt', 'w') as f:
        f.write('blahblahblah')

    :param filename: The name of the file, relative to your experiment directory,
    :param args,kwargs: See python built-in "open" function
    :yield: The file object
    """
    return get_current_experiment_record().open_file(filename, *args, **kwargs)


def record_id_to_experiment_id(record_id):
    return load_experiment_record(record_id).get_experiment_id()


def delete_experiment_with_id(experiment_identifier):
    if experiment_exists(experiment_identifier):
        load_experiment_record(experiment_identifier).delete()


def get_experiment_dir():
    return get_local_path('experiments')


def get_local_experiment_path(identifier):
    return os.path.join(get_experiment_dir(), identifier)


def experiment_exists(identifier):
    local_path = get_local_experiment_path(identifier)
    return os.path.exists(local_path)


def merge_experiment_dicts(*dicts):
    """
    Merge dictionaries of experiments, checking that names are unique.
    """
    merge_dict = OrderedDict()
    for d in dicts:
        assert not any(k in merge_dict for k in d), "Experiments %s has been defined twice." % (
        [k for k in d.keys() if k in merge_dict],)
        merge_dict.update(d)
    return merge_dict


def filter_experiment_ids(record_ids, expr=None, experiment_ids=None):
    if expr is not None:
        record_ids = [e for e in record_ids if expr in e]
    if experiment_ids is not None:
        record_ids = [record_id for record_id in record_ids if ExperimentRecord(record_id).get_experiment_id() in experiment_ids]
    return record_ids


def get_all_record_ids(experiment_ids=None, filters=None):
    """
    :param experiment_ids: A list of experiment names
    :param filters: A list or regular expressions for matching experiments.
    :return: A list of experiment identifiers.
    """
    expdir = get_experiment_dir()
    ids = [e for e in os.listdir(expdir) if os.path.isdir(os.path.join(expdir, e))]
    ids = filter_experiment_ids(record_ids=ids, experiment_ids=experiment_ids)
    if filters is not None:
        for expr in filters:
            ids = filter_experiment_ids(record_ids=ids, expr=expr)
    ids = sorted(ids)
    return ids


def experiment_id_to_record_ids(experiment_identifier):
    """
    :param experiment_identifier: The name of the experiment
    :param filter_status: An ExpStatusOptions enum, indicating that you only want experiments with this status.
        e.g. ExpStatusOptions.FINISHED
    :return: A list of records for this experiment, temporal order
    """
    matching_records = get_all_record_ids(experiment_ids=[experiment_identifier])
    return sorted(matching_records)


def has_experiment_record(experiment_identifier):
    return len(experiment_id_to_record_ids(experiment_identifier)) != 0


def load_experiment_record(record_id):
    """
    Load an ExperimentRecord based on the identifier
    :param record_id: A string identifying the experiment record
    :return: An ExperimentRecord object
    """
    path = os.path.join(get_experiment_dir(), record_id)
    return ExperimentRecord(path)


def clear_experiment_records(ids):
    """
    Delete all experiments with ids in the list, or all experiments if ids is None.
    :param ids: A list of experiment ids, or None to remove all.
    """
    folder = get_experiment_dir()
    for exp_id in ids:
        exp_path = os.path.join(folder, exp_id)
        ExperimentRecord(exp_path).delete()


def save_figure_in_record(name, fig=None, default_ext='.pkl'):
    '''
    Saves the given figure in the experiment directory. If no figure is passed, plt.gcf() is saved instead.
    :param name: The name of the figure to be saved
    :param fig: The figure to be saved, can be None
    :param default_ext: See artemis.plotting.saving_plots.save_figure() for information
    :return: The path to the figure
    '''
    import matplotlib.pyplot as plt
    from artemis.plotting.saving_plots import save_figure
    if fig is None:
        fig = plt.gcf()
    save_path = os.path.join(get_current_experiment_dir(), name)
    save_figure(fig, path=save_path, default_ext=default_ext)
    return save_path<|MERGE_RESOLUTION|>--- conflicted
+++ resolved
@@ -272,27 +272,7 @@
         """
         Delete this experiment record from disk.
         """
-<<<<<<< HEAD
-        experiment_id = record_id_to_experiment_id(self.get_identifier())
-        if is_experiment_loadable(experiment_id):
-            last_run_args = dict(self.info.get_field(ExpInfoFields.ARGS))
-            current_args = dict(load_experiment(record_id_to_experiment_id(self.get_identifier())).get_args())
-            validity = self.is_valid(last_run_args=last_run_args, current_args=current_args)
-            if validity is False:
-                last_arg_str = self.stringify_arguments(last_run_args)
-                this_arg_str = self.stringify_arguments(current_args)
-                common, (old_args, new_args) = separate_common_items([last_arg_str, this_arg_str])
-                notes = "No: Args changed!: {{{}}}->{{{}}}".format(','.join(old_args), ','.join(new_args))
-            elif validity is None:
-                notes = "Cannot Determine."
-            else:
-                notes = "Yes"
-        else:
-            notes = "<Experiment Not Currently Imported>"
-        return notes
-=======
         shutil.rmtree(self._experiment_directory)
->>>>>>> 1dc68a73
 
     def stringify_arguments(self,args):
         '''
