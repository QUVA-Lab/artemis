--- conflicted
+++ resolved
@@ -646,11 +646,7 @@
     :param headers:
     :return:
     """
-<<<<<<< HEAD
-    cache_key = compute_fixed_hash((record_id, headers, truncate_to, ignore_valid_keys))
-=======
-    cache_key = compute_fixed_hash((record_id, [h.value for h in headers], truncate_to))
->>>>>>> a2f6630d
+    cache_key = compute_fixed_hash((record_id, [h.value for h in headers], truncate_to, ignore_valid_keys))
     path = get_artemis_data_path(os.path.join('_ui_cache', cache_key), make_local_dir=True)
     if os.path.exists(path):
         try:
