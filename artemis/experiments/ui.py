--- conflicted
+++ resolved
@@ -26,11 +26,7 @@
 from artemis.experiments.experiment_record_view import show_record, show_multiple_records
 from artemis.experiments.experiments import load_experiment, get_nonroot_global_experiment_library
 from artemis.fileman.local_dir import get_artemis_data_path
-<<<<<<< HEAD
-from artemis.general.display import IndentPrint, side_by_side, truncate_string, surround_with_header
-=======
 from artemis.general.display import IndentPrint, side_by_side, truncate_string, surround_with_header, format_duration, format_time_stamp
->>>>>>> 697ba8c4
 from artemis.general.hashing import compute_fixed_hash
 from artemis.general.mymath import levenshtein_distance
 from artemis.general.should_be_builtins import all_equal, insert_at, izip_equal, separate_common_items, bad_value
@@ -269,17 +265,6 @@
 
         display_again = True
         while True:
-<<<<<<< HEAD
-            all_experiments = self.reload_record_dict()
-
-            # print("==================== Experiments ====================")
-            self.exp_record_dict = all_experiments if self._filter is None else \
-                OrderedDict((exp_name, all_experiments[exp_name]) for exp_name in select_experiments(self._filter, all_experiments))
-            print(self.get_experiment_list_str(self.exp_record_dict))
-            if self._filter is not None:
-                print('[Filtered with "{}" to show {}/{} experiments]'.format(self._filter, len(self.exp_record_dict), len(all_experiments)))
-            # print('-----------------------------------------------------')
-=======
 
             if display_again:
                     all_experiments = self._reload_record_dict()
@@ -300,7 +285,6 @@
                             ))
 
             # Get command from user
->>>>>>> 697ba8c4
             if command is None:
                 user_input = input('Enter command or experiment # to run (h for help) >> ').strip()
             else:
@@ -383,30 +367,16 @@
             if self.show_args:
                 _, argdiff = separate_common_items([load_experiment(ex).get_args().items() for ex in exp_record_dict])
                 argdiff = {k: args for k, args in izip_equal(exp_record_dict.keys(), argdiff)}
-<<<<<<< HEAD
-
-=======
->>>>>>> 697ba8c4
             # Build a list of experiments and a list of records.
             full_headers = ['#']+header_names
             record_rows = []
             experiment_rows = []
             experiment_row_ixs = []
             counter = 1  # Start at 2 because record table has the headers.
-<<<<<<< HEAD
-            for i, (exp_id, record_ids) in enumerate(exp_record_dict.iteritems()):
-                experiment_row_ixs.append(counter)
-                if self.show_args:
-                    experiment_rows.append([i, exp_id +': '+','.join('{}={}'.format(k, v) for k, v in argdiff[exp_id])])
-                else:
-                    experiment_rows.append([i, exp_id])
-
-=======
             for i, (exp_id, record_ids) in enumerate(exp_record_dict.items()):
                 experiment_row_ixs.append(counter)
                 exp_identifier = exp_id if not self.show_args else ','.join('{}={}'.format(k, v) for k, v in argdiff[exp_id])
                 experiment_rows.append([i, exp_identifier])
->>>>>>> 697ba8c4
                 for j, record_id in enumerate(record_ids):
                     record_rows.append([j]+row_func(record_id, headers, raise_display_errors=self.raise_display_errors, truncate_to=self.truncate_result_to, ignore_valid_keys=self.ignore_valid_keys))
                     counter+=1
@@ -425,19 +395,6 @@
             else:
                 raise NotImplementedError(self.table_package)
 
-<<<<<<< HEAD
-            # Merge the experiments table and record table.
-            record_table_rows = tabulate(record_rows, headers=full_headers, tablefmt="pipe").split('\n')
-            del record_table_rows[1]  # Get rid of that silly line.
-            experiment_table_rows = tabulate(experiment_rows, numalign='left').split('\n')[1:-1]  # First and last are just borders
-            longest_row = max(max(len(r) for r in record_table_rows), max(len(r) for r in experiment_table_rows)+4) if len(record_table_rows)>0 else 0
-            # experiment_table_rows = [r+' '+'-'*max(0, longest_row-len(r)-1) for r in experiment_table_rows]
-            # experiment_table_rows = ['-'*longest_row+'\n'+r+' '+'-'*max(0, longest_row-len(r)-1) for r in experiment_table_rows]
-            experiment_table_rows = [('=' if i==0 else '-')*longest_row+'\n'+r + ' '*(longest_row-len(r)-1)+'|' for i, r in enumerate(experiment_table_rows)]
-            all_rows = [surround_with_header('Experiments', width=longest_row, char='=')] + insert_at(record_table_rows, experiment_table_rows, indices=experiment_row_ixs) + ['='*longest_row]
-            table = '\n'.join(all_rows)
-=======
->>>>>>> 697ba8c4
         elif self.display_format=='flat':  # Display First record on same row
             full_headers = ['E#', 'R#', 'Experiment']+header_names
             rows = []
