import argparse
import shlex
from collections import OrderedDict
<<<<<<< HEAD
import os
import pickle
import shutil
import logging
from tabulate import tabulate
from six.moves import xrange
from artemis.experiments.experiment_management import pull_experiments, select_experiments, select_experiment_records, \
    select_experiment_records_from_list, interpret_numbers, run_multiple_experiments, deprefix_experiment_ids, \
    RecordSelectionError, select_last_record_of_experiments
from artemis.experiments.experiment_record import get_all_record_ids, clear_experiment_records, \
    experiment_id_to_record_ids, load_experiment_record, ExpInfoFields, is_matplotlib_imported, ExpStatusOptions
from artemis.experiments.experiment_record_view import get_record_full_string, get_record_invalid_arg_string, \
    print_experiment_record_argtable, compare_experiment_records, get_oneline_result_string, show_record
=======
from six.moves import input

from tabulate import tabulate

from artemis.experiments.experiment_management import (pull_experiments, select_experiments, select_experiment_records,
    select_experiment_records_from_list, interpret_numbers, run_multiple_experiments)
from artemis.experiments.experiment_record import (get_all_record_ids, clear_experiment_records,
    experiment_id_to_record_ids, load_experiment_record, ExpInfoFields)
from artemis.experiments.experiment_record_view import (get_record_full_string, get_record_invalid_arg_string,
    print_experiment_record_argtable, compare_experiment_results, show_experiment_records, get_oneline_result_string,
    display_experiment_record)
>>>>>>> 87b2d25f
from artemis.experiments.experiments import load_experiment, get_global_experiment_library
from artemis.fileman.local_dir import get_artemis_data_path
from artemis.general.display import IndentPrint, side_by_side, truncate_string, surround_with_header
from artemis.general.hashing import compute_fixed_hash
from artemis.general.mymath import levenshtein_distance
from artemis.general.should_be_builtins import all_equal, insert_at, izip_equal, separate_common_items
from artemis.plotting.manage_plotting import delay_show

try:
    import readline  # Makes input() behave like interactive shell.
    # http://stackoverflow.com/questions/15416054/command-line-in-python-with-history
except:
    pass  # readline not available

try:
    from enum import Enum
except ImportError:
    raise ImportError("Failed to import the enum package. This was added in python 3.4 but backported back to 2.4.  To install, run 'pip install --upgrade pip enum34'")


def _warn_with_prompt(message= None, prompt = 'Press Enter to continue or q then Enter to quit', use_prompt=True):
    if message:
        print(message)
    if use_prompt:
        out = input('({}) >> '.format(prompt)).strip().lower()
        if out=='q':
            quit()
        else:
            return out


def browse_experiments(command=None, **kwargs):
    """
    Browse Experiments

    :param command: Optionally, a string command to pass directly to the UI.  (e.g. "run 1")
    :param root_experiment: The Experiment whose (self and) children to browse
    :param catch_errors: Catch errors that arise while running experiments
    :param close_after: Close after issuing one command.
    :param just_last_record: Only show the most recent record for each experiment.
    :param view_mode: How to view experiments {'full', 'results'} ('results' leads to a narrower display).
    :param raise_display_errors: Raise errors that arise when displaying the table (otherwise just indicate that display failed in table)
    :param run_args: A dict of named arguments to pass on to Experiment.run
    :param keep_record: Keep a record of the experiment after running.
    :param truncate_result_to: An integer, indicating the maximum length of the result string to display.
    :param cache_result_string: Cache the result string (useful when it takes a very long time to display the results
        when opening up the menu - often when results are long lists).
    """
    browser = ExperimentBrowser(**kwargs)
    browser.launch(command=command)


class ExperimentBrowser(object):

    QUIT = 'Quit'
    HELP_TEXT = """
This program lists the experiments that you have defined (referenced by E#) alongside the records of console output,
plots, results, referenced by (E#.R# - for example 4.1) created by running these experiments.  Command examples:

> 4                   Run experiment 4
> run 4               Run experiment 4
> run 4-6             Run experiment 4, 5, and 6
> run all             Run all experiments
> run unfinished      Run all experiments which have not yet run to completion.
> run 4-6 -s          Run experiments 4, 5, and 6 in sequence, and catch all errors.
> run 4-6 -e          Run experiments 4, 5, and 6 in sequence, and stop on errors
> run 4-6 -p          Run experiments 4, 5, and 6 in parallel processes, and catch all errors.
> run 4-6 -p2         Run experiments 4, 5, and 6 in parallel processes, using up to 2 processes at a time.
> call 4              Call experiment 4 (like running, but doesn't save a record)
> filter 4-6          Just show experiments 4-6 and their records
> filter has:xyz      Just show experiments with "xyz" in the name and their records
> filter 1diff:3      Just show all experiments that have no more than 1 argument different from experiment 3.
> filter -            Clear the filter and show the full list of experiments
> filterrec last      Just show the last record of each experiment
> filterrec finished  Just show completed records
> filterrec ~finished Just show non-completed experiments
> filterrec finished>last   Just show the last finished runs of each experiment
> results 4-6         View the results experiments 4, 5, 6
> view results        View just the columns for experiment name and result
> view full           View all columns (the default view)
> show 4              Show the output from the last run of experiment 4 (if it has been run already).
> show 4-6            Show the output of experiments 4,5,6 together.
> records             Browse through all experiment records.
> compare 4.1,5.3     Print a table comparing the arguments and results of records 4.1 and 5.3.
> selectexp 4-6       Show the list of experiments (and their records) selected by the "experiment selector" "4-6" (see below for possible experiment selectors)
> selectrec 4-6       Show the list of records selected by the "record selector" "4-6" (see below for possible record selectors)
> sidebyside 4.1,5.3  Display the output of record from experiments 4.1,5.3 side by side.
> delete 4.1          Delete record 1 of experiment 4
> delete unfinished   Delete all experiment records that have not run to completion
> delete 4-6          Delete all records from experiments 4, 5, 6.  You will be asked to confirm the deletion.
> pull 1-4 machine1   Pulls records from experiments 1,2,3,4 from machine1 (requires some setup, see artemis.remote.remote_machines.py)
> q                   Quit.
> r                   Refresh list of experiments.
> clearcache          Clear the cached display of experiment records in the UI (caching is used only if cache_result_string==True)

Commands 'run', 'call', 'filter', 'pull', '1diff', 'selectexp' allow you to select experiments.  You can select
experiments in the following ways:

    Experiment
    Selector        Action
    --------------- ---------------------------------------------------------------------------------------------------
    4               Select experiment #4
    4-6             Select experiments 4, 5, 6
    all             Select all experiments
    unfinished      Select all experiment for which there are no records of it being run to completion.
    invalid         Select all experiments where all records were made before arguments to the experiment have changed
    has:xyz         Select all experiments with the string "xyz" in their names
    hasnot:xyz      Select all experiments without substring "xyz" in their names
    1diff:3         Select all experiments who have no more than 1 argument which is different from experiment 3's arguments.

Commands 'results', 'show', 'records', 'compare', 'sidebyside', 'selectrec', 'filterrec', 'delete' allow you to specify a range of
experiment records.  You can specify records in the following ways:

    Record
    Selector        Action
    --------------- ---------------------------------------------------------------------------------------------------
    4.2             Select record 2 for experiment 4
    4               Select all records for experiment 4
    4-6             Select all records for experiments 4, 5, 6
    4.2-5           Select records 2, 3, 4, 5 for experiment 4
    4.3,4.4         Select records 4.3, 4.4
    all             Select all records
    old             Select all records that are not the the most recent run for that experiment
    finished        Select all records that have not run to completion
    invalid         Select all records for which the arguments to their experiments have changed since they were run
    errors          Select all records that ended in error
    ~invalid        Select all records that are not invalid (the '~' can be used to negate any of the above)
    invalid|errors  Select all records that are invalid or ended in error (the '|' can be used to "or" any of the above)
    invalid&errors  Select all records that are invalid and ended in error (the '&' can be used to "and" any of the above)
    finished>last   Select the last finished record of each experiment (the '>' can be used to cascade any of the above)
"""

    def __init__(self, root_experiment = None, catch_errors = False, close_after = False, filterexp=None, filterrec = None,
            view_mode ='full', raise_display_errors=False, run_args=None, keep_record=True, truncate_result_to=100,
            cache_result_string = False, remove_prefix = None, display_format='nested', show_args=False):
        """
        :param root_experiment: The Experiment whose (self and) children to browse
        :param catch_errors: Catch errors that arise while running experiments
        :param close_after: Close after issuing one command.
        :param filterexp: Filter the experiments with this selection (see help for how to use)
        :param filterrec: Filter the experiment records with this selection (see help for how to use)
        :param view_mode: How to view experiments {'full', 'results'} ('results' leads to a narrower display).
        :param raise_display_errors: Raise errors that arise when displaying the table (otherwise just indicate that display failed in table)
        :param run_args: A dict of named arguments to pass on to Experiment.run
        :param keep_record: Keep a record of the experiment after running.
        :param truncate_result_to: An integer, indicating the maximum length of the result string to display.
        :param cache_result_string: Cache the result string (useful when it takes a very long time to display the results
            when opening up the menu - often when results are long lists).
        :param remove_prefix: Remove the common prefix on the experiment ids in the display.
        :param display_format: How experements and their records are displayed: 'nested' or 'flat'.  'nested' might be
            better for narrow console outputs.
        """

        if run_args is None:
            run_args = {}
        if 'keep_record' not in run_args:
            run_args['keep_record'] = keep_record
        if remove_prefix is None:
            remove_prefix = display_format=='flat'
        self.root_experiment = root_experiment
        self.close_after = close_after
        self.catch_errors = catch_errors
        self.exp_record_dict = self.reload_record_dict()
        self.raise_display_errors = raise_display_errors
        self.view_mode = view_mode
        self._filter = filterexp
        self._filterrec = filterrec
        self.run_args = {} if run_args is None else run_args
        self.truncate_result_to = truncate_result_to
        self.cache_result_string = cache_result_string
        self.remove_prefix = remove_prefix
        self.display_format = display_format
        self.show_args = show_args

    def reload_record_dict(self):
        names = get_global_experiment_library().keys()
        if self.root_experiment is not None:
            # We could just go [ex.name for ex in self.root_experiment.get_all_variants(include_self=True)]
            # but we want to preserve the order in which experiments were created
            descendents_of_root = set(ex.name for ex in self.root_experiment.get_all_variants(include_self=True))
            names = [name for name in names if name in descendents_of_root]

        d= OrderedDict((name, experiment_id_to_record_ids(name)) for name in names)
        return d

    def launch(self, command=None):

        func_dict = {
            'run': self.run,
            'test': self.test,
            'show': self.show,
            'call': self.call,
            'selectexp': self.selectexp,
            'selectrec': self.selectrec,
            'view': self.view,
            'h': self.help,
            'filter': self.filter,
            'filterrec': self.filterrec,
            'explist': self.explist,
            'sidebyside': self.side_by_side,
            'argtable': self.argtable,
            'compare': self.compare,
            'delete': self.delete,
            'errortrace': self.errortrace,
            'q': self.quit,
            'records': self.records,
            'pull': self.pull,
            'clearcache': clear_ui_cache,
            }

        while True:
            all_experiments = self.reload_record_dict()

            # print("==================== Experiments ====================")
            self.exp_record_dict = all_experiments if self._filter is None else \
                OrderedDict((exp_name, all_experiments[exp_name]) for exp_name in select_experiments(self._filter, all_experiments))
            if self._filterrec is not None:
                self.exp_record_dict = select_experiment_records(self._filterrec, self.exp_record_dict, load_records=False, flat=False)
            print(self.get_experiment_list_str(self.exp_record_dict))
            if self._filter is not None or self._filterrec is not None:
                print('[Filtered out {}/{} experiments with "{}" and {}/{} records with "{}"]'.format(
                    len(self.exp_record_dict), len(all_experiments), self._filter,
                    sum(len(v) for v in self.exp_record_dict.values()), sum(len(v) for v in all_experiments.values()), self._filterrec
                    ))
            # print('-----------------------------------------------------')
            if command is None:
                user_input = input('Enter command or experiment # to run (h for help) >> ').strip()
            else:
                user_input = command
                command = None
            with IndentPrint():
                try:
                    split = user_input.split(' ')
                    if len(split)==0:
                        continue
                    cmd = split[0]
                    args = split[1:]

                    if cmd == '':
                        continue
                    elif cmd in func_dict:
                        out = func_dict[cmd](*args)
                    elif interpret_numbers(cmd) is not None:
                        if not any(x in args for x in ('-s', '-e', '-p')):
                            args = args + ['-e']
                        out = self.run(cmd, *args)
                    elif cmd == 'r':  # Refresh
                        continue
                    else:
                        edit_distances = [levenshtein_distance(cmd, other_cmd) for other_cmd in func_dict.keys()]
                        min_distance = min(edit_distances)
                        closest = func_dict.keys()[edit_distances.index(min_distance)]
                        suggestion = ' Did you mean "{}"?.  '.format(closest) if min_distance<=2 else ''
<<<<<<< HEAD
                        if self.close_after:
                            raise Exception('Unrecognised command: "{}"'.format(cmd))
                        else:
                            response = raw_input('Unrecognised command: "{}". {}Type "h" for help or Enter to continue. >'.format(cmd, suggestion, closest))
                        if response.lower()=='h':
=======
                        response = input('Unrecognised command: "{}". {}Type "h" for help or Enter to continue. >'.format(cmd, suggestion, closest))
                        if response.strip().lower()=='h':
>>>>>>> 87b2d25f
                            self.help()
                        out = None
                    if out is self.QUIT or self.close_after:
                        break
                except Exception as name:
                    if self.catch_errors:
                        res = input('%s: %s\nEnter "e" to view the stacktrace, or anything else to continue.' % (name.__class__.__name__, name.message))
                        if res.strip().lower() == 'e':
                            raise
                    else:
                        raise

    def get_experiment_list_str(self, exp_record_dict):
        headers = {
            'full': [ExpRecordDisplayFields.RUNS, ExpRecordDisplayFields.DURATION, ExpRecordDisplayFields.STATUS, ExpRecordDisplayFields.ARGS_CHANGED, ExpRecordDisplayFields.RESULT_STR, ExpRecordDisplayFields.NOTES],
            'results': [ExpRecordDisplayFields.RESULT_STR]
            }[self.view_mode]

        if self.remove_prefix:
            deprefixed_ids = deprefix_experiment_ids(exp_record_dict.keys())
            exp_record_dict = OrderedDict((k, v) for k, v in zip(deprefixed_ids, exp_record_dict.values()))

        row_func = _get_record_rows_cached if self.cache_result_string else _get_record_rows
        header_names = [h.value for h in headers]

        def remove_notes_if_no_notes(_record_rows):
            notes_column_index = headers.index(ExpRecordDisplayFields.NOTES) if ExpRecordDisplayFields.NOTES in headers else None
            # Remove the notes column if there are no notes!
            if notes_column_index is not None and all(row[notes_column_index+1]=='' for row in _record_rows):
                for row in _record_rows:
                    del row[notes_column_index+1]

        if self.display_format=='nested':

            if self.show_args:
                _, argdiff = separate_common_items([load_experiment(ex).get_args().items() for ex in exp_record_dict])
                argdiff = {k: args for k, args in izip_equal(exp_record_dict.keys(), argdiff)}

            # Build a list of experiments and a list of records.
            full_headers = ['#']+header_names
            record_rows = []
            experiment_rows = []
            experiment_row_ixs = []
            counter = 1  # Start at 2 because record table has the headers.
            for i, (exp_id, record_ids) in enumerate(exp_record_dict.iteritems()):
                experiment_row_ixs.append(counter)

                exp_identifier = exp_id if not self.show_args else ','.join('{}={}'.format(k, v) for k, v in argdiff[exp_id])

                experiment_rows.append([i, exp_identifier])

<<<<<<< HEAD
=======
        for i, (exp_id, record_ids) in enumerate(exp_record_dict.items()):
            if len(record_ids)==0:
                if exp_id in exp_record_dict:
                    rows.append([str(i), '', exp_id, '<No Records>'] + ['-']*(len(headers)-4))
            else:
>>>>>>> 87b2d25f
                for j, record_id in enumerate(record_ids):
                    record_rows.append([j]+row_func(record_id, headers, raise_display_errors=self.raise_display_errors, truncate_to=self.truncate_result_to))
                    counter+=1

            remove_notes_if_no_notes(record_rows)

            # Merge the experiments table and record table.
            record_table_rows = tabulate(record_rows, headers=full_headers, tablefmt="pipe").split('\n')
            del record_table_rows[1]  # Get rid of that silly line.
            experiment_table_rows = tabulate(experiment_rows, numalign='left').split('\n')[1:-1]  # First and last are just borders
            longest_row = max(max(len(r) for r in record_table_rows), max(len(r) for r in experiment_table_rows)+4) if len(record_table_rows)>0 else 0
            # experiment_table_rows = [r+' '+'-'*max(0, longest_row-len(r)-1) for r in experiment_table_rows]
            # experiment_table_rows = ['-'*longest_row+'\n'+r+' '+'-'*max(0, longest_row-len(r)-1) for r in experiment_table_rows]
            record_table_rows = [r if len(r)==longest_row else r[:-1] + ' '*(longest_row-len(r)) + r[-1] for r in record_table_rows]
            experiment_table_rows = [('=' if i==0 else '-')*longest_row+'\n'+r + ' '*(longest_row-len(r)-1)+'|' for i, r in enumerate(experiment_table_rows)]
            all_rows = [surround_with_header('Experiments', width=longest_row, char='=')] + insert_at(record_table_rows, experiment_table_rows, indices=experiment_row_ixs) + ['='*longest_row]
            table = '\n'.join(all_rows)
        elif self.display_format=='flat':  # Display First record on same row
            full_headers = ['E#', 'R#', 'Experiment']+header_names
            rows = []
            for i, (exp_id, record_ids) in enumerate(exp_record_dict.iteritems()):
                if len(record_ids)==0:
                    rows.append([str(i), '', exp_id, '<No Records>'] + ['-']*(len(headers)-1))
                else:
                    for j, record_id in enumerate(record_ids):
                        rows.append([str(i) if j==0 else '', j, exp_id if j==0 else '']+row_func(record_id, headers, raise_display_errors=self.raise_display_errors, truncate_to=self.truncate_result_to))

            remove_notes_if_no_notes(rows)

            table = tabulate(rows, headers=full_headers)
        else:
            raise NotImplementedError(self.display_format)

        return table

    def run(self, *args):

        parser = argparse.ArgumentParser()
        parser.add_argument('user_range', action='store', help='A selection of experiments to run.  Examples: "3" or "3-5", or "3,4,5"')
        parser.add_argument('-p', '--parallel', default=False, action = "store_true")
        parser.add_argument('-c', '--cores')
        parser.add_argument('-n', '--note')
        parser.add_argument('-e', '--raise_errors', default=False, action = "store_true")
        parser.add_argument('-d', '--display_results', default=False, action = "store_true")
        args = parser.parse_args(args)

        # assert mode in ('-s', '-e') or mode.startswith('-p')
        ids = select_experiments(args.user_range, self.exp_record_dict)
        run_multiple_experiments(
            experiments=[load_experiment(eid) for eid in ids],
            parallel=args.parallel,
            cpu_count=args.cores,
            raise_exceptions = args.raise_errors,
            run_args=self.run_args,
            notes=(args.note, ) if args.note is not None else (),
            display_results=args.display_results
            )

        result = _warn_with_prompt('Finished running {} experiment{}.'.format(len(ids), '' if len(ids)==1 else 's'),
                use_prompt=not self.close_after,
                prompt='Press Enter to Continue, or "q" then Enter to Quit')
        if result=='q':
            quit()

    def test(self, user_range):
        ids = select_experiments(user_range, self.exp_record_dict)
        for experiment_identifier in ids:
            load_experiment(experiment_identifier).test()

    def help(self):
        _warn_with_prompt(self.HELP_TEXT, prompt = 'Press Enter to exit help.', use_prompt=not self.close_after)

    def show(self, *args):
        """
        :param user_range:  A range specifying the record
        """
        parser = argparse.ArgumentParser()
        parser.add_argument('user_range', action='store', help='A selection of experiment records to show. ')
        parser.add_argument('-l', action='store_true', help='Just select the last record from the list of experiments.')
        parser.add_argument('-r', '--results', default=False, action = "store_true", help="Only show records with results.")
        parser.add_argument('-o', '--original', default=False, action = "store_true", help="Use the original default show function: show_record")
        args = parser.parse_args(args)
        try:
            records = select_experiment_records(args.user_range, self.exp_record_dict, flat=True)
            if args.results:
                records = [rec for rec in records if rec.has_result()]

            if is_matplotlib_imported():
                with delay_show():
                    for rec in records:
                        exp = rec.get_experiment()
                        if args.original:
                            show_record(rec)
                        else:
                            exp.show(rec)
            else:
                for rec in records:
                    exp = rec.get_experiment()
                    if args.original:
                        show_record(rec)
                    else:
                        exp.show(rec)
        except RecordSelectionError as err:
            print('FAILED!: {}'.format(str(err)))
        _warn_with_prompt(use_prompt=not self.close_after)

    def compare(self, *args):
        parser = argparse.ArgumentParser()
        parser.add_argument('user_range', action='store', help='A selection of experiment records to compare.  Examples: "3" or "3-5", or "3,4,5"')
        parser.add_argument('-l', '--last', default=False, action = "store_true", help="Use this flag if you want to select Experiments instead of Experiment Records, and just show the last completed.")
        parser.add_argument('-r', '--results', default=False, action = "store_true", help="Only compare records with results.")
        args = parser.parse_args(args)

        user_range = args.user_range if not args.last else args.user_range + '>finished>last'



        # if args.last:
        #     experiments = select_experiments(user_range=args.user_range, exp_record_dict=self.exp_record_dict)
        #     records = [load_experiment(ex).get_latest_record(only_completed=True, err_if_none=False) for ex in experiments]
        #     if None in records:
        #         print('WARNING: Experiments {} have no completed records.', [e for e, r in izip_equal(experiments, records) if r is None])
        # else:
        #     records = select_experiment_records(args.user_range, self.exp_record_dict, flat=True)

        # records = select_last_record_of_experiments(user_range = user_range, exp_record_dict=self.exp_record_dict) if args.last else \
        records = select_experiment_records(user_range, self.exp_record_dict, flat=True)

        if args.results:
            records = [rec for rec in records if rec.has_result()]

        compare_funcs = [rec.get_experiment().compare for rec in records]
        assert all_equal(compare_funcs), "Your records have different comparison functions - {} - so you can't compare them".format(set(compare_funcs))
        func = compare_funcs[0]
        func(records)
        _warn_with_prompt(use_prompt=not self.close_after)

    def errortrace(self, user_range):
        records = select_experiment_records(user_range, self.exp_record_dict, flat=True)
        with IndentPrint("Error Traces:", show_line=True, show_end=True):
            for record in records:
                with IndentPrint(record.get_id(), show_line=True):
                    print(record.get_error_trace())
        _warn_with_prompt(use_prompt=not self.close_after)

    def delete(self, user_range):
        records = select_experiment_records(user_range, self.exp_record_dict, flat=True)
        print('{} out of {} Records will be deleted.'.format(len(records), sum(len(recs) for recs in self.exp_record_dict.values())))
        with IndentPrint():
            print(ExperimentRecordBrowser.get_record_table(records, ))
        response = input('Type "yes" to continue. >').strip().lower()
        if response == 'yes':
            clear_experiment_records([record.get_id() for record in records])
            print('Records deleted.')
        else:
            _warn_with_prompt('Records were not deleted.', use_prompt=not self.close_after)

    def call(self, user_range):
        ids = select_experiments(user_range, self.exp_record_dict)
        for experiment_identifier in ids:
            load_experiment(experiment_identifier)()

    def selectexp(self, user_range):
        exps_to_records = select_experiments(user_range, self.exp_record_dict, return_dict=True)
        with IndentPrint():
            print(self.get_experiment_list_str(exps_to_records))
        _warn_with_prompt('Experiment Selection "{}" includes {} out of {} experiments.'.format(user_range, len(exps_to_records), len(self.exp_record_dict)), use_prompt=not self.close_after)

    def selectrec(self, user_range):
        records = select_experiment_records(user_range, self.exp_record_dict, flat=True)
        with IndentPrint():
            print(ExperimentRecordBrowser.get_record_table(records))
        _warn_with_prompt('Record Selection "{}" includes {} out of {} records.'.format(user_range, len(records), sum(len(recs) for recs in self.exp_record_dict.values())), use_prompt=not self.close_after)

    def side_by_side(self, user_range):
        records = select_experiment_records(user_range, self.exp_record_dict, flat=True)
        print(side_by_side([get_record_full_string(rec) for rec in records], max_linewidth=128))
        _warn_with_prompt(use_prompt=not self.close_after)

    def argtable(self, *args):
        parser = argparse.ArgumentParser()
        parser.add_argument('user_range', action='store', nargs = '?', default='all', help='A selection of experiment records to run.  Examples: "3" or "3-5", or "3,4,5"')
        args = parser.parse_args(args)
        records = select_experiment_records(args.user_range, self.exp_record_dict, flat=True)
        print_experiment_record_argtable(records)
        _warn_with_prompt(use_prompt=not self.close_after)

    def records(self, ):
        browse_experiment_records(self.exp_record_dict.keys())

    def pull(self, user_range, machine_name):
        from artemis.remote.remote_machines import get_remote_machine_info
        info = get_remote_machine_info(machine_name)
        exp_names = select_experiments(user_range, self.exp_record_dict)
        output = pull_experiments(user=info['username'], ip=info['ip'], experiment_names=exp_names, include_variants=False)
        print(output)

    def filter(self, user_range):
        self._filter = user_range if user_range not in ('-', '--clear') else None

    def filterrec(self, user_range):
        self._filterrec = user_range if user_range not in ('-', '--clear') else None

    def view(self, mode):
        self.view_mode = mode

    def explist(self, surround = ""):
        print("\n".join([surround+k+surround for k in self.exp_record_dict.keys()]))
        _warn_with_prompt(use_prompt=not self.close_after)

    def quit(self):
        return self.QUIT


class ExpRecordDisplayFields(Enum):
    RUNS = 'Start Time'
    DURATION = 'Duration'
    STATUS = 'Status'
    ARGS_CHANGED = 'Args Changed?'
    RESULT_STR = 'Result'
    NOTES = 'Notes'


def _show_notes(rec):
    if rec.info.has_field(ExpInfoFields.NOTES):
        notes = rec.info.get_field(ExpInfoFields.NOTES)
        if notes is None:
            return ''
        else:
            return ';'.join(rec.info.get_field(ExpInfoFields.NOTES)).replace('\n', ';;')
    else:
        return ''


_exp_record_field_getters = {
    ExpRecordDisplayFields.RUNS: lambda rec: rec.info.get_field_text(ExpInfoFields.TIMESTAMP),
    ExpRecordDisplayFields.DURATION: lambda rec: '{:.3g}'.format(rec.info.get_field(ExpInfoFields.RUNTIME)),
    ExpRecordDisplayFields.STATUS: lambda rec: rec.info.get_field_text(ExpInfoFields.STATUS),
    ExpRecordDisplayFields.ARGS_CHANGED: get_record_invalid_arg_string,
    ExpRecordDisplayFields.RESULT_STR: get_oneline_result_string,
    ExpRecordDisplayFields.NOTES: _show_notes
}


def _get_record_rows(record_id, headers, raise_display_errors, truncate_to):
    rec = load_experiment_record(record_id)
    if not raise_display_errors:
        values = []
        for h in headers:
            try:
                values.append(_exp_record_field_getters[h](rec))
            except:
                values.append('<Display Error>')
    else:
        values = [_exp_record_field_getters[h](rec) for h in headers]

    if truncate_to is not None:
        values = [truncate_string(val, truncation=truncate_to, message='...') for val in values]

    return values


def clear_ui_cache():
    shutil.rmtree(get_artemis_data_path('_ui_cache/'))


def _get_record_rows_cached(record_id, headers, raise_display_errors, truncate_to):
    """
    We want to load the saved row only if:
    - The record is complete
    -
    :param record_id:
    :param headers:
    :return:
    """
    cache_key = compute_fixed_hash(record_id, headers)
    path = get_artemis_data_path(os.path.join('_ui_cache', cache_key), make_local_dir=True)
    if os.path.exists(path):
        try:
            with open(path, 'rb') as f:
                info = pickle.load(f)
            return info
        except:
            logging.warn('Failed to load cached record info: {}'.format(record_id))

    info_plus_status = _get_record_rows(record_id=record_id, headers=headers+[ExpRecordDisplayFields.STATUS],
                                        raise_display_errors=raise_display_errors, truncate_to=truncate_to)
    info, status = info_plus_status[:-1], info_plus_status[-1]
    if status == ExpStatusOptions.STARTED:  # In this case it's still running (maybe) and we don't want to cache because it'll change
        return info
    else:
        with open(path, 'wb') as f:
            pickle.dump(info[:-1], f)
        return info


def browse_experiment_records(*args, **kwargs):
    """
    Browse through experiment records.

    :param names: Filter by names of experiments
    :param filter_text: Filter by regular expression
    :return:
    """

    experiment_record_browser = ExperimentRecordBrowser(*args, **kwargs)
    experiment_record_browser.launch()


class ExperimentRecordBrowser(object):

    QUIT = 'Quit'
    HELP_TEXT = """
    q:                  Quit
    r:                  Refresh
    filter <text>       filter experiments
    viewfilters         View all filters on these results
    showall:            Show all experiments ever
    allnames:           Remove any name filters
    show <number>       Show experiment with number
    side_by_side 4,6,9       Compare experiments by their numbers.
    clearall            Delete all experements from your computer
"""

    def __init__(self, experiment_names = None, filter_text = None, raise_display_errors=False):
        """
        Browse through experiment records.

        :param names: Filter by names of experiments
        :param filter_text: Filter by regular expression
        :return:
        """
        self.experiment_names = experiment_names
        self.filters = [filter_text]
        self.record_ids = self.reload_ids()
        self.raise_display_errors = raise_display_errors

    def reload_ids(self):
        return get_all_record_ids(experiment_ids= self.experiment_names, filters=self.filters)

    @staticmethod
    def get_record_table(records = None, headers = ('#', 'Identifier', 'Start Time', 'Duration', 'Status', 'Valid', 'Notes', 'Result'), raise_display_errors = False, result_truncation=100):

        d = {
            '#': lambda: i,
            'Identifier': lambda: experiment_record.get_id(),
            'Start Time': lambda: experiment_record.info.get_field_text(ExpInfoFields.TIMESTAMP, replacement_if_none='?'),
            'Duration': lambda: experiment_record.info.get_field_text(ExpInfoFields.RUNTIME, replacement_if_none='?'),
            'Status': lambda: experiment_record.info.get_field_text(ExpInfoFields.STATUS, replacement_if_none='?'),
            'Args': lambda: experiment_record.info.get_field_text(ExpInfoFields.ARGS, replacement_if_none='?'),
            'Valid': lambda: get_record_invalid_arg_string(experiment_record, note_version='short'),
            'Notes': lambda: experiment_record.info.get_field_text(ExpInfoFields.NOTES, replacement_if_none='?'),
            'Result': lambda: get_oneline_result_string(experiment_record, truncate_to=128)
            # experiment_record.get_experiment().get_oneline_result_string(truncate_to=result_truncation) if is_experiment_loadable(experiment_record.get_experiment_id()) else '<Experiment not loaded>'
            }

        def get_col_info(headers):
            info = []
            for h in headers:
                try:
                    info.append(d[h]())
                except:
                    info.append('<Error displaying info>')
                    if raise_display_errors:
                        raise
            return info

        rows = []
        for i, experiment_record in enumerate(records):
            rows.append(get_col_info(headers))
        assert all_equal([len(headers)] + [len(row) for row in rows]), 'Header length: {}, Row Lengths: \n {}'.format(len(headers), [len(row) for row in rows])
        return tabulate(rows, headers=headers)

    def launch(self):

        func_lookup = {
            'q': self.quit,
            'h': self.help,
            'filter': self.filter,
            'showall': self.showall,
            'args': self.args,
            'rmfilters': self.rmfilters,
            'viewfilters': self.viewfilters,
            'side_by_side': self.compare,
            'show': self.show,
            'search': self.search,
            'delete': self.delete,
        }

        while True:

            print("=============== Experiment Records ==================")
            # print tabulate([[i]+e.get_row() for i, e in enumerate(record_infos)], headers=['#']+_ExperimentInfo.get_headers())
            print(self.get_record_table([load_experiment_record(rid) for rid in self.record_ids], raise_display_errors = self.raise_display_errors))
            print('-----------------------------------------------------')

            if self.experiment_names is not None or len(self.filters) != 0:
                print('Not showing all experiments.  Type "showall" to see all experiments, or "viewfilters" to view current filters.')
            user_input = input('Enter Command (show # to show and experiment, or h for help) >>').strip()
            parts = shlex.split(user_input)
            if len(parts)==0:
                print("You need to specify an command.  Press h for help.")
                continue
            cmd = parts[0]
            args = parts[1:]

            try:
                if cmd not in func_lookup:
                    raise _warn_with_prompt('Unknown Command: {}'.format(cmd))
                else:
                    return_val = func_lookup[cmd](*args)
                    if return_val==self.QUIT:
                        break
            except Exception as e:
                res = input('%s: %s\nEnter "e" to view the stacktrace, or anything else to continue.' % (e.__class__.__name__, e.message))
                if res.strip().lower() == 'e':
                    raise

    def _select_records(self, user_range):
        return select_experiment_records_from_list(user_range, self.record_ids)

    def quit(self):
        return self.QUIT

    def help(self):
        _warn_with_prompt(self.HELP_TEXT)

    def filter(self, filter_text):
        self.filters.append(filter_text)
        self.record_ids = self.reload_ids()

    def showall(self):
        self.filters = []
        self.experiment_names = None
        self.record_ids = self.reload_ids()

    def args(self, user_range):
        print(self.get_record_table(self._select_records(user_range), headers=['Identifier', 'Args']))

    def rmfilters(self):
        self.filters = []
        self.record_ids = self.reload_ids()

    def viewfilters(self):
        _warn_with_prompt('Filtering for: \n  Names in {}\n  Expressions: {}'.format(self.experiment_names, self.filters))

    def compare(self, user_range):
        identifiers = self._select_records(user_range)
        print_experiment_record_argtable(identifiers)
        _warn_with_prompt('')

    def show(self, user_range):
        record_ids = self._select_records(user_range)
        compare_experiment_records([load_experiment_record(rid) for rid in record_ids])
        _warn_with_prompt('')

    def search(self, filter_text):
        print('Found the following Records: ')
        print(self.get_record_table([rid for rid in self.record_ids if filter_text in rid]))
        _warn_with_prompt()

    def delete(self, user_range):
        ids = self._select_records(user_range)
        print('We will delete the following experiments:')
        print(self.get_record_table(ids))
        conf = input("Going to clear {} of {} experiment records shown above.  Enter 'yes' to confirm: ".format(len(ids), len(self.record_ids)))
        if conf.strip().lower() == 'yes':
            clear_experiment_records(ids=ids)
        else:
            _warn_with_prompt("Did not delete experiments")
        self.record_ids = self.reload_ids()


if __name__ == '__main__':
    browse_experiment_records()<|MERGE_RESOLUTION|>--- conflicted
+++ resolved
@@ -1,33 +1,23 @@
 import argparse
-import shlex
-from collections import OrderedDict
-<<<<<<< HEAD
+import logging
 import os
 import pickle
+import shlex
 import shutil
-import logging
+from collections import OrderedDict
+from six.moves import input
 from tabulate import tabulate
-from six.moves import xrange
-from artemis.experiments.experiment_management import pull_experiments, select_experiments, select_experiment_records, \
-    select_experiment_records_from_list, interpret_numbers, run_multiple_experiments, deprefix_experiment_ids, \
-    RecordSelectionError, select_last_record_of_experiments
-from artemis.experiments.experiment_record import get_all_record_ids, clear_experiment_records, \
-    experiment_id_to_record_ids, load_experiment_record, ExpInfoFields, is_matplotlib_imported, ExpStatusOptions
-from artemis.experiments.experiment_record_view import get_record_full_string, get_record_invalid_arg_string, \
-    print_experiment_record_argtable, compare_experiment_records, get_oneline_result_string, show_record
-=======
-from six.moves import input
-
-from tabulate import tabulate
-
+from artemis.experiments.experiment_management import deprefix_experiment_ids, \
+    RecordSelectionError
 from artemis.experiments.experiment_management import (pull_experiments, select_experiments, select_experiment_records,
-    select_experiment_records_from_list, interpret_numbers, run_multiple_experiments)
+                                                       select_experiment_records_from_list, interpret_numbers,
+                                                       run_multiple_experiments)
 from artemis.experiments.experiment_record import (get_all_record_ids, clear_experiment_records,
-    experiment_id_to_record_ids, load_experiment_record, ExpInfoFields)
+                                                   experiment_id_to_record_ids, load_experiment_record, ExpInfoFields)
+from artemis.experiments.experiment_record import is_matplotlib_imported, ExpStatusOptions
+from artemis.experiments.experiment_record_view import compare_experiment_records, show_record
 from artemis.experiments.experiment_record_view import (get_record_full_string, get_record_invalid_arg_string,
-    print_experiment_record_argtable, compare_experiment_results, show_experiment_records, get_oneline_result_string,
-    display_experiment_record)
->>>>>>> 87b2d25f
+                                                        print_experiment_record_argtable, get_oneline_result_string)
 from artemis.experiments.experiments import load_experiment, get_global_experiment_library
 from artemis.fileman.local_dir import get_artemis_data_path
 from artemis.general.display import IndentPrint, side_by_side, truncate_string, surround_with_header
@@ -281,16 +271,11 @@
                         min_distance = min(edit_distances)
                         closest = func_dict.keys()[edit_distances.index(min_distance)]
                         suggestion = ' Did you mean "{}"?.  '.format(closest) if min_distance<=2 else ''
-<<<<<<< HEAD
                         if self.close_after:
                             raise Exception('Unrecognised command: "{}"'.format(cmd))
                         else:
-                            response = raw_input('Unrecognised command: "{}". {}Type "h" for help or Enter to continue. >'.format(cmd, suggestion, closest))
-                        if response.lower()=='h':
-=======
-                        response = input('Unrecognised command: "{}". {}Type "h" for help or Enter to continue. >'.format(cmd, suggestion, closest))
+                            response = input('Unrecognised command: "{}". {}Type "h" for help or Enter to continue. >'.format(cmd, suggestion, closest))
                         if response.strip().lower()=='h':
->>>>>>> 87b2d25f
                             self.help()
                         out = None
                     if out is self.QUIT or self.close_after:
@@ -342,14 +327,6 @@
 
                 experiment_rows.append([i, exp_identifier])
 
-<<<<<<< HEAD
-=======
-        for i, (exp_id, record_ids) in enumerate(exp_record_dict.items()):
-            if len(record_ids)==0:
-                if exp_id in exp_record_dict:
-                    rows.append([str(i), '', exp_id, '<No Records>'] + ['-']*(len(headers)-4))
-            else:
->>>>>>> 87b2d25f
                 for j, record_id in enumerate(record_ids):
                     record_rows.append([j]+row_func(record_id, headers, raise_display_errors=self.raise_display_errors, truncate_to=self.truncate_result_to))
                     counter+=1
