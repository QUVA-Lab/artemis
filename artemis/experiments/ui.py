import shlex
from collections import OrderedDict

from tabulate import tabulate

from artemis.experiments.experiment_management import pull_experiments, select_experiments, select_experiment_records, \
    select_experiment_records_from_list, interpret_numbers, run_multiple_experiments, get_experient_to_record_dict
from artemis.experiments.experiment_record import get_all_record_ids, clear_experiment_records, load_experiment_record, ExpInfoFields
from artemis.experiments.experiment_record_view import get_record_full_string, get_record_invalid_arg_string, \
    print_experiment_record_argtable, compare_experiment_results, show_experiment_records, get_oneline_result_string, \
    display_experiment_record
from artemis.experiments.experiments import load_experiment, get_global_experiment_library
from artemis.fileman.disk_memoize import memoize_to_disk_with_settings
from artemis.general.display import IndentPrint, side_by_side
from artemis.general.mymath import levenshtein_distance
from artemis.general.should_be_builtins import all_equal

try:
    import readline  # Makes raw_input behave like interactive shell.
    # http://stackoverflow.com/questions/15416054/command-line-in-python-with-history
except:
    pass  # readline not available


def _warn_with_prompt(message= None, prompt = 'Press Enter to continue or q then Enter to quit', use_prompt=True):
    if message is not None:
        print(message)
    if use_prompt:
        out = raw_input('({}) >> '.format(prompt))
        if out=='q':
            quit()
        else:
            return out


def browse_experiments(command=None, **kwargs):
    """
    Browse Experiments

    :param command: Optionally, a string command to pass directly to the UI.  (e.g. "run 1")
    :param root_experiment: The Experiment whose (self and) children to browse
    :param catch_errors: Catch errors that arise while running experiments
    :param close_after: Close after issuing one command.
    :param just_last_record: Only show the most recent record for each experiment.
    :param view_mode: How to view experiments {'full', 'results'} ('results' leads to a narrower display).
    :param raise_display_errors: Raise errors that arise when displaying the table (otherwise just indicate that display failed in table)
    :param run_args: A dict of named arguments to pass on to Experiment.run
    :param keep_record: Keep a record of the experiment after running.
    :param truncate_result_to: An integer, indicating the maximum length of the result string to display.
    :param cache_result_string: Cache the result string (useful when it takes a very long time to display the results
        when opening up the menu - often when results are long lists).
    """
    browser = ExperimentBrowser(**kwargs)
    browser.launch(command=command)


class ExperimentBrowser(object):

    QUIT = 'Quit'
    HELP_TEXT = """
This program lists the experiments that you have defined (referenced by E#) alongside the records of console output,
plots, results, referenced by (E#.R# - for example 4.1) created by running these experiments.  Command examples:

> 4                   Run experiment 4
> run 4               Run experiment 4
> run 4-6             Run experiment 4, 5, and 6
> run all             Run all experiments
> run unfinished      Run all experiments which have not yet run to completion.
> run 4-6 -s          Run experiments 4, 5, and 6 in sequence, and catch all errors.
> run 4-6 -e          Run experiments 4, 5, and 6 in sequence, and stop on errors
> run 4-6 -p          Run experiments 4, 5, and 6 in parallel processes, and catch all errors.
> run 4-6 -p2         Run experiments 4, 5, and 6 in parallel processes, using up to 2 processes at a time.
> call 4              Call experiment 4 (like running, but doesn't save a record)
> filter 4-6          Just show experiments 4-6 and their records
> filter has:xyz      Just show experiments with "xyz" in the name and their records
> filter 1diff:3      Just show all experiments that have no more than 1 argument different from experiment 3.
> filter -            Clear the filter and show the full list of experiments
> results 4-6         View the results experiments 4, 5, 6
> view results        View just the columns for experiment name and result
> view full           View all columns (the default view)
> show 4              Show the output from the last run of experiment 4 (if it has been run already).
> show 4-6            Show the output of experiments 4,5,6 together.
> records             Browse through all experiment records.
> allruns             Toggle between showing all past runs of each experiment, and just the last one.
> compare 4.1,5.3     Print a table comparing the arguments and results of records 4.1 and 5.3.
> selectexp 4-6       Show the list of experiments (and their records) selected by the "experiment selector" "4-6" (see below for possible experiment selectors)
> selectrec 4-6       Show the list of records selected by the "record selector" "4-6" (see below for possible record selectors)
> sidebyside 4.1,5.3  Display the output of record from experiments 4.1,5.3 side by side.
> delete 4.1          Delete record 1 of experiment 4
> delete unfinished   Delete all experiment records that have not run to completion
> delete 4-6          Delete all records from experiments 4, 5, 6.  You will be asked to confirm the deletion.
> pull 1-4 machine1   Pulls records from experiments 1,2,3,4 from machine1 (requires some setup, see artemis.remote.remote_machines.py)
> q                   Quit.
> r                   Refresh list of experiments.

Commands 'run', 'call', 'filter', 'pull', '1diff', 'selectexp' allow you to select experiments.  You can select
experiments in the following ways:

    Experiment
    Selector        Action
    --------------- ---------------------------------------------------------------------------------------------------
    4               Select experiment #4
    4-6             Select experiments 4, 5, 6
    all             Select all experiments
    unfinished      Select all experiment for which there are no records of it being run to completion.
    invalid         Select all experiments where all records were made before arguments to the experiment have changed
    has:xyz         Select all experiments with the string "xyz" in their names
    hasnot:xyz      Select all experiments without substring "xyz" in their names
    1diff:3         Select all experiments who have no more than 1 argument which is different from experiment 3's arguments.

Commands 'results', 'show', 'records', 'compare', 'sidebyside', 'selectrec', 'delete' allow you to specify a range of
experiment records.  You can specify records in the following ways:

    Record
    Selector        Action
    --------------- ---------------------------------------------------------------------------------------------------
    4.2             Select record 2 for experiment 4
    4               Select all records for experiment 4
    4-6             Select all records for experiments 4, 5, 6
    4.2-5           Select records 2, 3, 4, 5 for experiment 4
    4.3,4.4         Select records 4.3, 4.4
    all             Select all records
    old             Select all records that are not the the most recent run for that experiment
    unfinished      Select all records that have not run to completion
    invalid         Select all records for which the arguments to their experiments have changed since they were run
    errors          Select all records that ended in error
    invalid|errors  Select all records that are invalid or ended in error (the '|' can be used to "or" any of the above)
    invalid&errors  Select all records that are invalid and ended in error (the '&' can be used to "and" any of the above)
"""

    def __init__(self, root_experiment = None, catch_errors = False, close_after = False, just_last_record = False,
            view_mode ='full', raise_display_errors=False, run_args=None, keep_record=True, truncate_result_to=100,
            cache_result_string = False):
        """
        :param root_experiment: The Experiment whose (self and) children to browse
        :param catch_errors: Catch errors that arise while running experiments
        :param close_after: Close after issuing one command.
        :param just_last_record: Only show the most recent record for each experiment.
        :param view_mode: How to view experiments {'full', 'results'} ('results' leads to a narrower display).
        :param raise_display_errors: Raise errors that arise when displaying the table (otherwise just indicate that display failed in table)
        :param run_args: A dict of named arguments to pass on to Experiment.run
        :param keep_record: Keep a record of the experiment after running.
        :param truncate_result_to: An integer, indicating the maximum length of the result string to display.
        :param cache_result_string: Cache the result string (useful when it takes a very long time to display the results
            when opening up the menu - often when results are long lists).
        """

        if run_args is None:
            run_args = {}
        if 'keep_record' not in run_args:
            run_args['keep_record'] = keep_record
        self.root_experiment = root_experiment
        self.close_after = close_after
        self.just_last_record = just_last_record
        self.catch_errors = catch_errors
        self.exp_record_dict = self.reload_record_dict()
        self.raise_display_errors = raise_display_errors
        self.view_mode = view_mode
        self._filter = None
        self.run_args = {} if run_args is None else run_args
        self.truncate_result_to = truncate_result_to
        self.cache_result_string = cache_result_string

    def reload_record_dict(self):
        names = get_global_experiment_library().keys()
        if self.root_experiment is not None:
            # We could just go [ex.name for ex in self.root_experiment.get_all_variants(include_self=True)]
            # but we want to preserve the order in which experiments were created
            descendents_of_root = set(ex.name for ex in self.root_experiment.get_all_variants(include_self=True))
            names = [name for name in names if name in descendents_of_root]

        # d= OrderedDict((name, experiment_id_to_record_ids(name)) for name in names)
        d = get_experient_to_record_dict(names)

        if self.just_last_record:
            for k in d.keys():
                d[k] = [d[k][-1]] if len(d[k])>0 else []
        return d

    def launch(self, command=None):

        func_dict = {
            'run': self.run,
            'test': self.test,
            'show': self.show,
            'call': self.call,
            'selectexp': self.selectexp,
            'selectrec': self.selectrec,
            'allruns': self.allruns,
            'view': self.view,
            'h': self.help,
            'filter': self.filter,
            'explist': self.explist,
            'sidebyside': self.side_by_side,
            'argtable': self.argtable,
            'compare': self.compare,
            'display': self.display,
            'delete': self.delete,
            'errortrace': self.errortrace,
            'q': self.quit,
            'records': self.records,
            'pull': self.pull
            }

        while True:
            all_experiments = self.reload_record_dict()

            print("==================== Experiments ====================")
            self.exp_record_dict = all_experiments if self._filter is None else \
                OrderedDict((exp_name, all_experiments[exp_name]) for exp_name in select_experiments(self._filter, all_experiments))
<<<<<<< HEAD
            print self.get_experiment_list_str(self.exp_record_dict)
=======
            print(self.get_experiment_list_str(self.exp_record_dict, just_last_record=self.just_last_record,
                view_mode=self.view_mode, raise_display_errors=self.raise_display_errors, truncate_result_to=self.truncate_result_to,
                cache_result_string = self.cache_result_string))
>>>>>>> b2b297a4
            if self._filter is not None:
                print('[Filtered with "{}" to show {}/{} experiments]'.format(self._filter, len(self.exp_record_dict), len(all_experiments)))
            print('-----------------------------------------------------')
            if command is None:
                user_input = raw_input('Enter command or experiment # to run (h for help) >> ').lstrip(' ').rstrip(' ')
            else:
                user_input=command
                command = None
            with IndentPrint():
                try:
                    split = user_input.split(' ')
                    if len(split)==0:
                        continue
                    cmd = split[0]
                    args = split[1:]

                    if cmd == '':
                        continue
                    elif cmd in func_dict:
                        out = func_dict[cmd](*args)
                    elif interpret_numbers(cmd) is not None:
                        if not any(x in args for x in ('-s', '-e', '-p')):
                            args = args + ['-e']
                        out = self.run(cmd, *args)
                    elif cmd == 'r':  # Refresh
                        continue
                    else:
                        edit_distances = [levenshtein_distance(cmd, other_cmd) for other_cmd in func_dict.keys()]
                        min_distance = min(edit_distances)
                        closest = func_dict.keys()[edit_distances.index(min_distance)]
                        suggestion = ' Did you mean "{}"?.  '.format(closest) if min_distance<=2 else ''
                        response = raw_input('Unrecognised command: "{}". {}Type "h" for help or Enter to continue. >'.format(cmd, suggestion, closest))
                        if response.lower()=='h':
                            self.help()
                        out = None
                    if out is self.QUIT or self.close_after:
                        break
                except Exception as name:
                    if self.catch_errors:
                        res = raw_input('%s: %s\nEnter "e" to view the stacktrace, or anything else to continue.' % (name.__class__.__name__, name.message))
                        if res == 'e':
                            raise
                    else:
                        raise

    def get_experiment_list_str(self, exp_record_dict):

        headers = {
            'full': ['E#', 'R#', 'Name', 'Last Run' if self.just_last_record else 'All Runs', 'Duration', 'Status', 'Valid', 'Result'],
            'results': ['E#', 'R#', 'Name', 'Result']
            }[self.view_mode]

        rows = []

        oneliner_func = memoize_to_disk_with_settings(suppress_info=True)(get_oneline_result_string) if self.cache_result_string else get_oneline_result_string

        def get_field(header):
            try:
                return \
                    index if header=='#' else \
                    (str(i) if j==0 else '') if header == 'E#' else \
                    j if header == 'R#' else \
                    (name if j==0 else '') if header=='Name' else \
                    experiment_record.info.get_field_text(ExpInfoFields.TIMESTAMP) if header in ('Last Run', 'All Runs') else \
                    experiment_record.info.get_field_text(ExpInfoFields.RUNTIME) if header=='Duration' else \
                    experiment_record.info.get_field_text(ExpInfoFields.STATUS) if header=='Status' else \
                    get_record_invalid_arg_string(experiment_record) if header=='Valid' else \
                    oneliner_func(experiment_record.get_id(), truncate_to=self.truncate_result_to) if header=='Result' else \
                    '???'
            except:
                if self.raise_display_errors:
                    raise
                return '<Display Error>'

        for i, (exp_id, record_ids) in enumerate(exp_record_dict.iteritems()):
            if len(record_ids)==0:
                if exp_id in exp_record_dict:
                    rows.append([str(i), '', exp_id, '<No Records>'] + ['-']*(len(headers)-4))
            else:
                for j, record_id in enumerate(record_ids):
                    index, name = ['{}.{}'.format(i, j), exp_id] if j==0 else ['{}.{}'.format('`'*len(str(i)), j), exp_id]
                    try:
                        experiment_record = load_experiment_record(record_id)
                    except:
                        experiment_record = None
                    rows.append([get_field(h) for h in headers])
        assert all_equal([len(headers)] + [len(row) for row in rows]), 'Header length: {}, Row Lengths: \n  {}'.format(len(headers), [len(row) for row in rows])
        table = tabulate(rows, headers=headers)
        return table

    def run(self, user_range, mode='-s', raise_exceptions = ''):
        assert mode in ('-s', '-e') or mode.startswith('-p')
        ids = select_experiments(user_range, self.exp_record_dict)
        run_multiple_experiments(
            experiments=[load_experiment(eid) for eid in ids],
            parallel=len(ids)>1 and mode.startswith('-p'),
            raise_exceptions = raise_exceptions=='-e',
            run_args=self.run_args
            )

        result = _warn_with_prompt('Finished running {} experiment{}.'.format(len(ids), '' if len(ids)==1 else 's'),
                use_prompt=not self.close_after,
                prompt='Press Enter to Continue, or "q" then Enter to Quit')
        if result=='q':
            quit()

    def test(self, user_range):
        ids = select_experiments(user_range, self.exp_record_dict)
        for experiment_identifier in ids:
            load_experiment(experiment_identifier).test()

    def help(self):
        _warn_with_prompt(self.HELP_TEXT, prompt = 'Press Enter to exit help.', use_prompt=not self.close_after)

    def show(self, user_range, parallel_arg = None):
        """
        :param user_range:  A range specifying the record
        :param parallel_arg: -p to print logs side-by-side, and -s to print them in sequence.
        """
        records = select_experiment_records(user_range, self.exp_record_dict, flat=True)
        parallel_text = {'-p': True, '-s': False, None: None}[parallel_arg]
        has_matplotlib_figures=show_experiment_records(records, parallel_text = parallel_text, truncate_logs=None)
        if has_matplotlib_figures:
            from matplotlib import pyplot as plt
            print('\n\n... Close all figures to return to experiment browser ...')
            plt.ioff()
            plt.show()
        else:
            _warn_with_prompt(use_prompt=not self.close_after)

    def display(self, user_range = 'all', skip_if_single = True):
        records = select_experiment_records(user_range, self.exp_record_dict, flat=True)
        if len(records)==1 and skip_if_single:
            display_experiment_record(records[0])
        else:
            with IndentPrint("Results:", show_line=True, show_end=True):
                for record in records:
                    with IndentPrint(record.get_id(), show_line=True, show_end=True):
                        display_experiment_record(record)

        _warn_with_prompt(use_prompt=not self.close_after)

    def errortrace(self, user_range):
        records = select_experiment_records(user_range, self.exp_record_dict, flat=True)
        with IndentPrint("Error Traces:", show_line=True, show_end=True):
            for record in records:
                with IndentPrint(record.get_id(), show_line=True):
                    print(record.get_error_trace())
        _warn_with_prompt(use_prompt=not self.close_after)

    def delete(self, user_range):
        records = select_experiment_records(user_range, self.exp_record_dict, flat=True)
        print('{} out of {} Records will be deleted.'.format(len(records), sum(len(recs) for recs in self.exp_record_dict.values())))
        with IndentPrint():
            print(ExperimentRecordBrowser.get_record_table(records, ))
        response = raw_input('Type "yes" to continue. >')
        if response.lower() == 'yes':
            clear_experiment_records([record.get_id() for record in records])
            print('Records deleted.')
        else:
            _warn_with_prompt('Records were not deleted.', use_prompt=not self.close_after)

    def call(self, user_range):
        ids = select_experiments(user_range, self.exp_record_dict)
        for experiment_identifier in ids:
            load_experiment(experiment_identifier)()

    def selectexp(self, user_range):
        exps_to_records = select_experiments(user_range, self.exp_record_dict, return_dict=True)
        with IndentPrint():
<<<<<<< HEAD
            print self.get_experiment_list_str(exps_to_records)
=======
            print(self.get_experiment_list_str(exps_to_records, just_last_record=self.just_last_record, view_mode=self.view_mode, raise_display_errors=self.raise_display_errors))
>>>>>>> b2b297a4
            # print ExperimentRecordBrowser.get_record_table(record_ids)
        _warn_with_prompt('Experiment Selection "{}" includes {} out of {} experiments.'.format(user_range, len(exps_to_records), len(self.exp_record_dict)), use_prompt=not self.close_after)

    def selectrec(self, user_range):
        records = select_experiment_records(user_range, self.exp_record_dict, flat=True)
        with IndentPrint():
            print(ExperimentRecordBrowser.get_record_table(records))
        _warn_with_prompt('Record Selection "{}" includes {} out of {} records.'.format(user_range, len(records), sum(len(recs) for recs in self.exp_record_dict.values())), use_prompt=not self.close_after)

    def side_by_side(self, user_range):
        records = select_experiment_records(user_range, self.exp_record_dict, flat=True)
        print(side_by_side([get_record_full_string(rec) for rec in records], max_linewidth=128))
        _warn_with_prompt(use_prompt=not self.close_after)

    def argtable(self, user_range):
        records = select_experiment_records(user_range, self.exp_record_dict, flat=True)
        print_experiment_record_argtable(records)
        _warn_with_prompt(use_prompt=not self.close_after)

    def records(self, ):
        browse_experiment_records(self.exp_record_dict.keys())

    def pull(self, user_range, machine_name):
        from artemis.remote.remote_machines import get_remote_machine_info
        info = get_remote_machine_info(machine_name)
        exp_names = select_experiments(user_range, self.exp_record_dict)
        output = pull_experiments(user=info['username'], ip=info['ip'], experiment_names=exp_names, include_variants=False)
        print(output)

    def allruns(self, ):
        self.just_last_record = not self.just_last_record

    def filter(self, user_range):
        self._filter = user_range if user_range not in ('-', '--clear') else None

    def view(self, mode):
        self.view_mode = mode

    def compare(self, user_range):
        experiment_ids = select_experiments(user_range, self.exp_record_dict)
        experiments = [load_experiment(eid) for eid in experiment_ids]
        compare_experiment_results(experiments, error_if_no_result=False)
        _warn_with_prompt(use_prompt=not self.close_after)

    def explist(self, surround = ""):
        print("\n".join([surround+k+surround for k in self.exp_record_dict.keys()]))
        _warn_with_prompt(use_prompt=not self.close_after)

    def quit(self):
        return self.QUIT


def browse_experiment_records(*args, **kwargs):
    """
    Browse through experiment records.

    :param names: Filter by names of experiments
    :param filter_text: Filter by regular expression
    :return:
    """

    experiment_record_browser = ExperimentRecordBrowser(*args, **kwargs)
    experiment_record_browser.launch()


class ExperimentRecordBrowser(object):

    QUIT = 'Quit'
    HELP_TEXT = """
    q:                  Quit
    r:                  Refresh
    filter <text>       filter experiments
    viewfilters         View all filters on these results
    showall:            Show all experiments ever
    allnames:           Remove any name filters
    show <number>       Show experiment with number
    side_by_side 4,6,9       Compare experiments by their numbers.
    clearall            Delete all experements from your computer
"""

    def __init__(self, experiment_names = None, filter_text = None, raise_display_errors=False):
        """
        Browse through experiment records.

        :param names: Filter by names of experiments
        :param filter_text: Filter by regular expression
        :return:
        """
        self.experiment_names = experiment_names
        self.filters = [filter_text]
        self.record_ids = self.reload_ids()
        self.raise_display_errors = raise_display_errors

    def reload_ids(self):
        return get_all_record_ids(experiment_ids= self.experiment_names, filters=self.filters)

    @staticmethod
    def get_record_table(records = None, headers = ('#', 'Identifier', 'Start Time', 'Duration', 'Status', 'Valid', 'Notes', 'Result'), raise_display_errors = False, result_truncation=100):

        d = {
            '#': lambda: i,
            'Identifier': lambda: experiment_record.get_id(),
            'Start Time': lambda: experiment_record.info.get_field_text(ExpInfoFields.TIMESTAMP, replacement_if_none='?'),
            'Duration': lambda: experiment_record.info.get_field_text(ExpInfoFields.RUNTIME, replacement_if_none='?'),
            'Status': lambda: experiment_record.info.get_field_text(ExpInfoFields.STATUS, replacement_if_none='?'),
            'Args': lambda: experiment_record.info.get_field_text(ExpInfoFields.ARGS, replacement_if_none='?'),
            'Valid': lambda: get_record_invalid_arg_string(experiment_record),
            'Notes': lambda: experiment_record.info.get_field_text(ExpInfoFields.NOTES, replacement_if_none='?'),
            'Result': lambda: get_oneline_result_string(experiment_record, truncate_to=128)
            # experiment_record.get_experiment().get_oneline_result_string(truncate_to=result_truncation) if is_experiment_loadable(experiment_record.get_experiment_id()) else '<Experiment not loaded>'
            }

        def get_col_info(headers):
            info = []
            for h in headers:
                try:
                    info.append(d[h]())
                except:
                    info.append('<Error displaying info>')
                    if raise_display_errors:
                        raise
            return info

        rows = []
        for i, experiment_record in enumerate(records):
            rows.append(get_col_info(headers))
        assert all_equal([len(headers)] + [len(row) for row in rows]), 'Header length: {}, Row Lengths: \n {}'.format(len(headers), [len(row) for row in rows])
        return tabulate(rows, headers=headers)

    def launch(self):

        func_lookup = {
            'q': self.quit,
            'h': self.help,
            'filter': self.filter,
            'showall': self.showall,
            'args': self.args,
            'rmfilters': self.rmfilters,
            'viewfilters': self.viewfilters,
            'side_by_side': self.compare,
            'show': self.show,
            'search': self.search,
            'delete': self.delete,
        }

        while True:

            print("=============== Experiment Records ==================")
            # print tabulate([[i]+e.get_row() for i, e in enumerate(record_infos)], headers=['#']+_ExperimentInfo.get_headers())
            print(self.get_record_table([load_experiment_record(rid) for rid in self.record_ids], raise_display_errors = self.raise_display_errors))
            print('-----------------------------------------------------')

            if self.experiment_names is not None or len(self.filters) != 0:
                print('Not showing all experiments.  Type "showall" to see all experiments, or "viewfilters" to view current filters.')
            user_input = raw_input('Enter Command (show # to show and experiment, or h for help) >>')
            parts = shlex.split(user_input)
            if len(parts)==0:
                print("You need to specify an command.  Press h for help.")
                continue
            cmd = parts[0]
            args = parts[1:]

            try:
                if cmd not in func_lookup:
                    raise _warn_with_prompt('Unknown Command: {}'.format(cmd))
                else:
                    return_val = func_lookup[cmd](*args)
                    if return_val==self.QUIT:
                        break
            except Exception as e:
                res = raw_input('%s: %s\nEnter "e" to view the stacktrace, or anything else to continue.' % (e.__class__.__name__, e.message))
                if res == 'e':
                    raise

    def _select_records(self, user_range):
        return select_experiment_records_from_list(user_range, self.record_ids)

    def quit(self):
        return self.QUIT

    def help(self):
        _warn_with_prompt(self.HELP_TEXT)

    def filter(self, filter_text):
        self.filters.append(filter_text)
        self.record_ids = self.reload_ids()

    def showall(self):
        self.filters = []
        self.experiment_names = None
        self.record_ids = self.reload_ids()

    def args(self, user_range):
        print(self.get_record_table(self._select_records(user_range), headers=['Identifier', 'Args']))

    def rmfilters(self):
        self.filters = []
        self.record_ids = self.reload_ids()

    def viewfilters(self):
        _warn_with_prompt('Filtering for: \n  Names in {}\n  Expressions: {}'.format(self.experiment_names, self.filters))

    def compare(self, user_range):
        identifiers = self._select_records(user_range)
        print_experiment_record_argtable(identifiers)
        _warn_with_prompt('')

    def show(self, user_range):
        record_ids = self._select_records(user_range)
        show_experiment_records([load_experiment_record(rid) for rid in record_ids])
        _warn_with_prompt('')

    def search(self, filter_text):
        print('Found the following Records: ')
        print(self.get_record_table([rid for rid in self.record_ids if filter_text in rid]))
        _warn_with_prompt()

    def delete(self, user_range):
        ids = self._select_records(user_range)
        print('We will delete the following experiments:')
        print(self.get_record_table(ids))
        conf = raw_input("Going to clear {} of {} experiment records shown above.  Enter 'yes' to confirm: ".format(len(ids), len(self.record_ids)))
        if conf=='yes':
            clear_experiment_records(ids=ids)
        else:
            _warn_with_prompt("Did not delete experiments")
        self.record_ids = self.reload_ids()


if __name__ == '__main__':
    browse_experiment_records()<|MERGE_RESOLUTION|>--- conflicted
+++ resolved
@@ -37,18 +37,10 @@
     """
     Browse Experiments
 
-    :param command: Optionally, a string command to pass directly to the UI.  (e.g. "run 1")
-    :param root_experiment: The Experiment whose (self and) children to browse
-    :param catch_errors: Catch errors that arise while running experiments
-    :param close_after: Close after issuing one command.
-    :param just_last_record: Only show the most recent record for each experiment.
-    :param view_mode: How to view experiments {'full', 'results'} ('results' leads to a narrower display).
-    :param raise_display_errors: Raise errors that arise when displaying the table (otherwise just indicate that display failed in table)
-    :param run_args: A dict of named arguments to pass on to Experiment.run
-    :param keep_record: Keep a record of the experiment after running.
-    :param truncate_result_to: An integer, indicating the maximum length of the result string to display.
-    :param cache_result_string: Cache the result string (useful when it takes a very long time to display the results
-        when opening up the menu - often when results are long lists).
+    :param root_experiment: Optionally, the root experiment to look at.
+    :param catch_errors: True if you want to catch any errors here
+    :param close_after: Close this menu after running an experiment
+    :param just_last_record: Just show the last record for the experiment
     """
     browser = ExperimentBrowser(**kwargs)
     browser.launch(command=command)
@@ -128,22 +120,9 @@
     invalid&errors  Select all records that are invalid and ended in error (the '&' can be used to "and" any of the above)
 """
 
-    def __init__(self, root_experiment = None, catch_errors = False, close_after = False, just_last_record = False,
+    def __init__(self, root_experiment = None, catch_errors = False, close_after = False, just_last_record = False,ignore_valid_keys=[],
             view_mode ='full', raise_display_errors=False, run_args=None, keep_record=True, truncate_result_to=100,
             cache_result_string = False):
-        """
-        :param root_experiment: The Experiment whose (self and) children to browse
-        :param catch_errors: Catch errors that arise while running experiments
-        :param close_after: Close after issuing one command.
-        :param just_last_record: Only show the most recent record for each experiment.
-        :param view_mode: How to view experiments {'full', 'results'} ('results' leads to a narrower display).
-        :param raise_display_errors: Raise errors that arise when displaying the table (otherwise just indicate that display failed in table)
-        :param run_args: A dict of named arguments to pass on to Experiment.run
-        :param keep_record: Keep a record of the experiment after running.
-        :param truncate_result_to: An integer, indicating the maximum length of the result string to display.
-        :param cache_result_string: Cache the result string (useful when it takes a very long time to display the results
-            when opening up the menu - often when results are long lists).
-        """
 
         if run_args is None:
             run_args = {}
@@ -160,6 +139,7 @@
         self.run_args = {} if run_args is None else run_args
         self.truncate_result_to = truncate_result_to
         self.cache_result_string = cache_result_string
+        self.ignore_valid_keys = ignore_valid_keys
 
     def reload_record_dict(self):
         names = get_global_experiment_library().keys()
@@ -208,13 +188,9 @@
             print("==================== Experiments ====================")
             self.exp_record_dict = all_experiments if self._filter is None else \
                 OrderedDict((exp_name, all_experiments[exp_name]) for exp_name in select_experiments(self._filter, all_experiments))
-<<<<<<< HEAD
-            print self.get_experiment_list_str(self.exp_record_dict)
-=======
             print(self.get_experiment_list_str(self.exp_record_dict, just_last_record=self.just_last_record,
                 view_mode=self.view_mode, raise_display_errors=self.raise_display_errors, truncate_result_to=self.truncate_result_to,
-                cache_result_string = self.cache_result_string))
->>>>>>> b2b297a4
+                cache_result_string = self.cache_result_string,ignore_valid_keys=self.ignore_valid_keys))
             if self._filter is not None:
                 print('[Filtered with "{}" to show {}/{} experiments]'.format(self._filter, len(self.exp_record_dict), len(all_experiments)))
             print('-----------------------------------------------------')
@@ -260,17 +236,17 @@
                     else:
                         raise
 
-    def get_experiment_list_str(self, exp_record_dict):
+    @staticmethod
+    def get_experiment_list_str(exp_record_dict, just_last_record, view_mode='full', raise_display_errors=False, truncate_result_to=100, cache_result_string = True, ignore_valid_keys=[]):
 
         headers = {
-            'full': ['E#', 'R#', 'Name', 'Last Run' if self.just_last_record else 'All Runs', 'Duration', 'Status', 'Valid', 'Result'],
+            'full': ['E#', 'R#', 'Name', 'Last Run' if just_last_record else 'All Runs', 'Duration', 'Status', 'Valid', 'Result'],
             'results': ['E#', 'R#', 'Name', 'Result']
-            }[self.view_mode]
+            }[view_mode]
 
         rows = []
 
-        oneliner_func = memoize_to_disk_with_settings(suppress_info=True)(get_oneline_result_string) if self.cache_result_string else get_oneline_result_string
-
+        oneliner_func = memoize_to_disk_with_settings(suppress_info=True)(get_oneline_result_string) if cache_result_string else get_oneline_result_string
         def get_field(header):
             try:
                 return \
@@ -281,18 +257,18 @@
                     experiment_record.info.get_field_text(ExpInfoFields.TIMESTAMP) if header in ('Last Run', 'All Runs') else \
                     experiment_record.info.get_field_text(ExpInfoFields.RUNTIME) if header=='Duration' else \
                     experiment_record.info.get_field_text(ExpInfoFields.STATUS) if header=='Status' else \
-                    get_record_invalid_arg_string(experiment_record) if header=='Valid' else \
-                    oneliner_func(experiment_record.get_id(), truncate_to=self.truncate_result_to) if header=='Result' else \
+                    get_record_invalid_arg_string(experiment_record,ignore_valid_keys=ignore_valid_keys) if header=='Valid' else \
+                    oneliner_func(experiment_record.get_id(), truncate_to=truncate_result_to) if header=='Result' else \
                     '???'
             except:
-                if self.raise_display_errors:
+                if raise_display_errors:
                     raise
                 return '<Display Error>'
 
         for i, (exp_id, record_ids) in enumerate(exp_record_dict.iteritems()):
             if len(record_ids)==0:
                 if exp_id in exp_record_dict:
-                    rows.append([str(i), '', exp_id, '<No Records>'] + ['-']*(len(headers)-4))
+                    rows.append([str(i), '', exp_id, '<No Records>', '-', '-', '-', '-'])
             else:
                 for j, record_id in enumerate(record_ids):
                     index, name = ['{}.{}'.format(i, j), exp_id] if j==0 else ['{}.{}'.format('`'*len(str(i)), j), exp_id]
@@ -301,7 +277,7 @@
                     except:
                         experiment_record = None
                     rows.append([get_field(h) for h in headers])
-        assert all_equal([len(headers)] + [len(row) for row in rows]), 'Header length: {}, Row Lengths: \n  {}'.format(len(headers), [len(row) for row in rows])
+        assert all_equal([len(headers)] + [len(row) for row in rows]), 'Header length: {}, Row Lengths: \n  {}'.format(len(headers), '\n'.join([len(row) for row in rows]))
         table = tabulate(rows, headers=headers)
         return table
 
@@ -385,11 +361,7 @@
     def selectexp(self, user_range):
         exps_to_records = select_experiments(user_range, self.exp_record_dict, return_dict=True)
         with IndentPrint():
-<<<<<<< HEAD
-            print self.get_experiment_list_str(exps_to_records)
-=======
             print(self.get_experiment_list_str(exps_to_records, just_last_record=self.just_last_record, view_mode=self.view_mode, raise_display_errors=self.raise_display_errors))
->>>>>>> b2b297a4
             # print ExperimentRecordBrowser.get_record_table(record_ids)
         _warn_with_prompt('Experiment Selection "{}" includes {} out of {} experiments.'.format(user_range, len(exps_to_records), len(self.exp_record_dict)), use_prompt=not self.close_after)
 
