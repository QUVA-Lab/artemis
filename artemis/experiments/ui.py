--- conflicted
+++ resolved
@@ -380,7 +380,7 @@
                 for j, record_id in enumerate(record_ids):
                     record_rows.append([j]+row_func(record_id, headers, raise_display_errors=self.raise_display_errors, truncate_to=self.truncate_result_to, ignore_valid_keys=self.ignore_valid_keys))
                     counter+=1
-            # record_rows, full_headers = remove_notes_if_no_notes(record_rows, full_headers)
+            record_rows, full_headers = remove_notes_if_no_notes(record_rows, full_headers)
             # Merge the experiments table and record table.
 
             if self.table_package=='tabulate':
@@ -404,12 +404,8 @@
                 else:
                     for j, record_id in enumerate(record_ids):
                         rows.append([str(i) if j==0 else '', j, exp_id if j==0 else '']+row_func(record_id, headers, raise_display_errors=self.raise_display_errors, truncate_to=self.truncate_result_to, ignore_valid_keys=self.ignore_valid_keys))
-<<<<<<< HEAD
-            # rows, full_headers = remove_notes_if_no_notes(rows, full_headers)
-=======
             assert len(rows[0])==len(full_headers)
             rows, full_headers = remove_notes_if_no_notes(rows, full_headers)
->>>>>>> c62b5c84
 
             if self.table_package == 'pretty_table':
                 from prettytable.prettytable import PrettyTable
