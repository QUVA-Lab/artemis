import shlex
from collections import OrderedDict

from tabulate import tabulate

from artemis.experiments.experiment_management import pull_experiments, select_experiments, select_experiment_records, \
    select_experiment_records_from_list, interpret_numbers, run_multiple_experiments
from artemis.experiments.experiment_record import get_all_record_ids, clear_experiment_records, \
    experiment_id_to_record_ids, load_experiment_record, ExpInfoFields
from artemis.experiments.experiment_record_view import get_record_full_string, get_record_invalid_arg_string, \
    print_experiment_record_argtable, compare_experiment_results, show_experiment_records, get_oneline_result_string, \
    display_experiment_record
from artemis.experiments.experiments import load_experiment, get_global_experiment_library
from artemis.fileman.disk_memoize import memoize_to_disk_with_settings
from artemis.general.display import IndentPrint, side_by_side
from artemis.general.mymath import levenshtein_distance
from artemis.general.should_be_builtins import all_equal

try:
    import readline  # Makes raw_input behave like interactive shell.
    # http://stackoverflow.com/questions/15416054/command-line-in-python-with-history
except:
    pass  # readline not available


def _warn_with_prompt(message= None, prompt = 'Press Enter to continue or q then Enter to quit', use_prompt=True):
    if message is not None:
        print(message)
    if use_prompt:
        out = raw_input('({}) >> '.format(prompt))
        if out=='q':
            quit()
        else:
            return out


def browse_experiments(command=None, **kwargs):
    """
    Browse Experiments

    :param command: Optionally, a string command to pass directly to the UI.  (e.g. "run 1")
    :param root_experiment: The Experiment whose (self and) children to browse
    :param catch_errors: Catch errors that arise while running experiments
    :param close_after: Close after issuing one command.
    :param just_last_record: Only show the most recent record for each experiment.
    :param view_mode: How to view experiments {'full', 'results'} ('results' leads to a narrower display).
    :param raise_display_errors: Raise errors that arise when displaying the table (otherwise just indicate that display failed in table)
    :param run_args: A dict of named arguments to pass on to Experiment.run
    :param keep_record: Keep a record of the experiment after running.
    :param truncate_result_to: An integer, indicating the maximum length of the result string to display.
    :param cache_result_string: Cache the result string (useful when it takes a very long time to display the results
        when opening up the menu - often when results are long lists).
    """
    browser = ExperimentBrowser(**kwargs)
    browser.launch(command=command)


class ExperimentBrowser(object):

    QUIT = 'Quit'
    HELP_TEXT = """
This program lists the experiments that you have defined (referenced by E#) alongside the records of console output,
plots, results, referenced by (E#.R# - for example 4.1) created by running these experiments.  Command examples:

> 4                   Run experiment 4
> run 4               Run experiment 4
> run 4-6             Run experiment 4, 5, and 6
> run all             Run all experiments
> run unfinished      Run all experiments which have not yet run to completion.
> run 4-6 -s          Run experiments 4, 5, and 6 in sequence, and catch all errors.
> run 4-6 -e          Run experiments 4, 5, and 6 in sequence, and stop on errors
> run 4-6 -p          Run experiments 4, 5, and 6 in parallel processes, and catch all errors.
> run 4-6 -p2         Run experiments 4, 5, and 6 in parallel processes, using up to 2 processes at a time.
> call 4              Call experiment 4 (like running, but doesn't save a record)
> filter 4-6          Just show experiments 4-6 and their records
> filter has:xyz      Just show experiments with "xyz" in the name and their records
> filter 1diff:3      Just show all experiments that have no more than 1 argument different from experiment 3.
> filter -            Clear the filter and show the full list of experiments
> results 4-6         View the results experiments 4, 5, 6
> view results        View just the columns for experiment name and result
> view full           View all columns (the default view)
> show 4              Show the output from the last run of experiment 4 (if it has been run already).
> show 4-6            Show the output of experiments 4,5,6 together.
> records             Browse through all experiment records.
> allruns             Toggle between showing all past runs of each experiment, and just the last one.
> compare 4.1,5.3     Print a table comparing the arguments and results of records 4.1 and 5.3.
> selectexp 4-6       Show the list of experiments (and their records) selected by the "experiment selector" "4-6" (see below for possible experiment selectors)
> selectrec 4-6       Show the list of records selected by the "record selector" "4-6" (see below for possible record selectors)
> sidebyside 4.1,5.3  Display the output of record from experiments 4.1,5.3 side by side.
> delete 4.1          Delete record 1 of experiment 4
> delete unfinished   Delete all experiment records that have not run to completion
> delete 4-6          Delete all records from experiments 4, 5, 6.  You will be asked to confirm the deletion.
> pull 1-4 machine1   Pulls records from experiments 1,2,3,4 from machine1 (requires some setup, see artemis.remote.remote_machines.py)
> q                   Quit.
> r                   Refresh list of experiments.

Commands 'run', 'call', 'filter', 'pull', '1diff', 'selectexp' allow you to select experiments.  You can select
experiments in the following ways:

    Experiment
    Selector        Action
    --------------- ---------------------------------------------------------------------------------------------------
    4               Select experiment #4
    4-6             Select experiments 4, 5, 6
    all             Select all experiments
    unfinished      Select all experiment for which there are no records of it being run to completion.
    invalid         Select all experiments where all records were made before arguments to the experiment have changed
    has:xyz         Select all experiments with the string "xyz" in their names
    hasnot:xyz      Select all experiments without substring "xyz" in their names
    1diff:3         Select all experiments who have no more than 1 argument which is different from experiment 3's arguments.

Commands 'results', 'show', 'records', 'compare', 'sidebyside', 'selectrec', 'delete' allow you to specify a range of
experiment records.  You can specify records in the following ways:

    Record
    Selector        Action
    --------------- ---------------------------------------------------------------------------------------------------
    4.2             Select record 2 for experiment 4
    4               Select all records for experiment 4
    4-6             Select all records for experiments 4, 5, 6
    4.2-5           Select records 2, 3, 4, 5 for experiment 4
    4.3,4.4         Select records 4.3, 4.4
    all             Select all records
    old             Select all records that are not the the most recent run for that experiment
    unfinished      Select all records that have not run to completion
    invalid         Select all records for which the arguments to their experiments have changed since they were run
    errors          Select all records that ended in error
    invalid|errors  Select all records that are invalid or ended in error (the '|' can be used to "or" any of the above)
    invalid&errors  Select all records that are invalid and ended in error (the '&' can be used to "and" any of the above)
"""

    def __init__(self, root_experiment = None, catch_errors = False, close_after = False, just_last_record = False,
            view_mode ='full', raise_display_errors=False, run_args=None, keep_record=True, truncate_result_to=100,
            cache_result_string = False):
        """
        :param root_experiment: The Experiment whose (self and) children to browse
        :param catch_errors: Catch errors that arise while running experiments
        :param close_after: Close after issuing one command.
        :param just_last_record: Only show the most recent record for each experiment.
        :param view_mode: How to view experiments {'full', 'results'} ('results' leads to a narrower display).
        :param raise_display_errors: Raise errors that arise when displaying the table (otherwise just indicate that display failed in table)
        :param run_args: A dict of named arguments to pass on to Experiment.run
        :param keep_record: Keep a record of the experiment after running.
        :param truncate_result_to: An integer, indicating the maximum length of the result string to display.
        :param cache_result_string: Cache the result string (useful when it takes a very long time to display the results
            when opening up the menu - often when results are long lists).
        """

        if run_args is None:
            run_args = {}
        if 'keep_record' not in run_args:
            run_args['keep_record'] = keep_record
        self.root_experiment = root_experiment
        self.close_after = close_after
        self.just_last_record = just_last_record
        self.catch_errors = catch_errors
        self.exp_record_dict = self.reload_record_dict()
        self.raise_display_errors = raise_display_errors
        self.view_mode = view_mode
        self._filter = None
        self.run_args = {} if run_args is None else run_args
        self.truncate_result_to = truncate_result_to
        self.cache_result_string = cache_result_string

    def reload_record_dict(self):
        names = get_global_experiment_library().keys()
        if self.root_experiment is not None:
            # We could just go [ex.name for ex in self.root_experiment.get_all_variants(include_self=True)]
            # but we want to preserve the order in which experiments were created
            descendents_of_root = set(ex.name for ex in self.root_experiment.get_all_variants(include_self=True))
            names = [name for name in names if name in descendents_of_root]

        d= OrderedDict((name, experiment_id_to_record_ids(name)) for name in names)
        if self.just_last_record:
            for k in d.keys():
                d[k] = [d[k][-1]] if len(d[k])>0 else []
        return d

    def launch(self, command=None):

        func_dict = {
            'run': self.run,
            'test': self.test,
            'show': self.show,
            'call': self.call,
            'selectexp': self.selectexp,
            'selectrec': self.selectrec,
            'allruns': self.allruns,
            'view': self.view,
            'h': self.help,
            'filter': self.filter,
            'explist': self.explist,
            'sidebyside': self.side_by_side,
            'argtable': self.argtable,
            'compare': self.compare,
            'display': self.display,
            'delete': self.delete,
            'errortrace': self.errortrace,
            'q': self.quit,
            'records': self.records,
            'pull': self.pull
            }

        while True:
            all_experiments = self.reload_record_dict()

            print("==================== Experiments ====================")
            self.exp_record_dict = all_experiments if self._filter is None else \
                OrderedDict((exp_name, all_experiments[exp_name]) for exp_name in select_experiments(self._filter, all_experiments))
<<<<<<< HEAD
            print self.get_experiment_list_str(self.exp_record_dict)
=======
            print(self.get_experiment_list_str(self.exp_record_dict, just_last_record=self.just_last_record,
                view_mode=self.view_mode, raise_display_errors=self.raise_display_errors, truncate_result_to=self.truncate_result_to,
                cache_result_string = self.cache_result_string))
>>>>>>> 218a2804
            if self._filter is not None:
                print('[Filtered with "{}" to show {}/{} experiments]'.format(self._filter, len(self.exp_record_dict), len(all_experiments)))
            print('-----------------------------------------------------')
            if command is None:
                user_input = raw_input('Enter command or experiment # to run (h for help) >> ').lstrip(' ').rstrip(' ')
            else:
                user_input=command
                command = None
            with IndentPrint():
                try:
                    split = user_input.split(' ')
                    if len(split)==0:
                        continue
                    cmd = split[0]
                    args = split[1:]

                    if cmd == '':
                        continue
                    elif cmd in func_dict:
                        out = func_dict[cmd](*args)
                    elif interpret_numbers(cmd) is not None:
                        if not any(x in args for x in ('-s', '-e', '-p')):
                            args = args + ['-e']
                        out = self.run(cmd, *args)
                    elif cmd == 'r':  # Refresh
                        continue
                    else:
                        edit_distances = [levenshtein_distance(cmd, other_cmd) for other_cmd in func_dict.keys()]
                        min_distance = min(edit_distances)
                        closest = func_dict.keys()[edit_distances.index(min_distance)]
                        suggestion = ' Did you mean "{}"?.  '.format(closest) if min_distance<=2 else ''
                        response = raw_input('Unrecognised command: "{}". {}Type "h" for help or Enter to continue. >'.format(cmd, suggestion, closest))
                        if response.lower()=='h':
                            self.help()
                        out = None
                    if out is self.QUIT or self.close_after:
                        break
                except Exception as name:
                    if self.catch_errors:
                        res = raw_input('%s: %s\nEnter "e" to view the stacktrace, or anything else to continue.' % (name.__class__.__name__, name.message))
                        if res == 'e':
                            raise
                    else:
                        raise

    def get_experiment_list_str(self, exp_record_dict):

        headers = {
            'full': ['E#', 'R#', 'Name', 'Last Run' if self.just_last_record else 'All Runs', 'Duration', 'Status', 'Valid', 'Result'],
            'results': ['E#', 'R#', 'Name', 'Result']
            }[self.view_mode]

        rows = []

        oneliner_func = memoize_to_disk_with_settings(suppress_info=True)(get_oneline_result_string) if self.cache_result_string else get_oneline_result_string

        def get_field(header):
            try:
                return \
                    index if header=='#' else \
                    (str(i) if j==0 else '') if header == 'E#' else \
                    j if header == 'R#' else \
                    (name if j==0 else '') if header=='Name' else \
                    experiment_record.info.get_field_text(ExpInfoFields.TIMESTAMP) if header in ('Last Run', 'All Runs') else \
                    experiment_record.info.get_field_text(ExpInfoFields.RUNTIME) if header=='Duration' else \
                    experiment_record.info.get_field_text(ExpInfoFields.STATUS) if header=='Status' else \
                    get_record_invalid_arg_string(experiment_record) if header=='Valid' else \
                    oneliner_func(experiment_record.get_id(), truncate_to=self.truncate_result_to) if header=='Result' else \
                    '???'
            except:
                if self.raise_display_errors:
                    raise
                return '<Display Error>'

        for i, (exp_id, record_ids) in enumerate(exp_record_dict.iteritems()):
            if len(record_ids)==0:
                if exp_id in exp_record_dict:
                    rows.append([str(i), '', exp_id, '<No Records>'] + ['-']*(len(headers)-4))
            else:
                for j, record_id in enumerate(record_ids):
                    index, name = ['{}.{}'.format(i, j), exp_id] if j==0 else ['{}.{}'.format('`'*len(str(i)), j), exp_id]
                    try:
                        experiment_record = load_experiment_record(record_id)
                    except:
                        experiment_record = None
                    rows.append([get_field(h) for h in headers])
        assert all_equal([len(headers)] + [len(row) for row in rows]), 'Header length: {}, Row Lengths: \n  {}'.format(len(headers), [len(row) for row in rows])
        table = tabulate(rows, headers=headers)
        return table

    def run(self, user_range, mode='-s', raise_exceptions = ''):
        assert mode in ('-s', '-e') or mode.startswith('-p')
        ids = select_experiments(user_range, self.exp_record_dict)
        run_multiple_experiments(
            experiments=[load_experiment(eid) for eid in ids],
            parallel=len(ids)>1 and mode.startswith('-p'),
            raise_exceptions = raise_exceptions=='-e',
            run_args=self.run_args
            )

        result = _warn_with_prompt('Finished running {} experiment{}.'.format(len(ids), '' if len(ids)==1 else 's'),
                use_prompt=not self.close_after,
                prompt='Press Enter to Continue, or "q" then Enter to Quit')
        if result=='q':
            quit()

    def test(self, user_range):
        ids = select_experiments(user_range, self.exp_record_dict)
        for experiment_identifier in ids:
            load_experiment(experiment_identifier).test()

    def help(self):
        _warn_with_prompt(self.HELP_TEXT, prompt = 'Press Enter to exit help.', use_prompt=not self.close_after)

    def show(self, user_range, parallel_arg = None):
        """
        :param user_range:  A range specifying the record
        :param parallel_arg: -p to print logs side-by-side, and -s to print them in sequence.
        """
        records = select_experiment_records(user_range, self.exp_record_dict, flat=True)
        parallel_text = {'-p': True, '-s': False, None: None}[parallel_arg]
        has_matplotlib_figures=show_experiment_records(records, parallel_text = parallel_text, truncate_logs=None)
        if has_matplotlib_figures:
            from matplotlib import pyplot as plt
            print('\n\n... Close all figures to return to experiment browser ...')
            plt.ioff()
            plt.show()
        else:
            _warn_with_prompt(use_prompt=not self.close_after)

    def display(self, user_range = 'all', skip_if_single = True):
        records = select_experiment_records(user_range, self.exp_record_dict, flat=True)
        if len(records)==1 and skip_if_single:
            display_experiment_record(records[0])
        else:
            with IndentPrint("Results:", show_line=True, show_end=True):
                for record in records:
                    with IndentPrint(record.get_id(), show_line=True, show_end=True):
                        display_experiment_record(record)

        _warn_with_prompt(use_prompt=not self.close_after)

    def errortrace(self, user_range):
        records = select_experiment_records(user_range, self.exp_record_dict, flat=True)
        with IndentPrint("Error Traces:", show_line=True, show_end=True):
            for record in records:
                with IndentPrint(record.get_id(), show_line=True):
                    print(record.get_error_trace())
        _warn_with_prompt(use_prompt=not self.close_after)

    def delete(self, user_range):
        records = select_experiment_records(user_range, self.exp_record_dict, flat=True)
        print('{} out of {} Records will be deleted.'.format(len(records), sum(len(recs) for recs in self.exp_record_dict.values())))
        with IndentPrint():
            print(ExperimentRecordBrowser.get_record_table(records, ))
        response = raw_input('Type "yes" to continue. >')
        if response.lower() == 'yes':
            clear_experiment_records([record.get_id() for record in records])
            print('Records deleted.')
        else:
            _warn_with_prompt('Records were not deleted.', use_prompt=not self.close_after)

    def call(self, user_range):
        ids = select_experiments(user_range, self.exp_record_dict)
        for experiment_identifier in ids:
            load_experiment(experiment_identifier)()

    def selectexp(self, user_range):
        exps_to_records = select_experiments(user_range, self.exp_record_dict, return_dict=True)
        with IndentPrint():
<<<<<<< HEAD
            print self.get_experiment_list_str(exps_to_records)
=======
            print(self.get_experiment_list_str(exps_to_records, just_last_record=self.just_last_record, view_mode=self.view_mode, raise_display_errors=self.raise_display_errors))
>>>>>>> 218a2804
            # print ExperimentRecordBrowser.get_record_table(record_ids)
        _warn_with_prompt('Experiment Selection "{}" includes {} out of {} experiments.'.format(user_range, len(exps_to_records), len(self.exp_record_dict)), use_prompt=not self.close_after)

    def selectrec(self, user_range):
        records = select_experiment_records(user_range, self.exp_record_dict, flat=True)
        with IndentPrint():
            print(ExperimentRecordBrowser.get_record_table(records))
        _warn_with_prompt('Record Selection "{}" includes {} out of {} records.'.format(user_range, len(records), sum(len(recs) for recs in self.exp_record_dict.values())), use_prompt=not self.close_after)

    def side_by_side(self, user_range):
        records = select_experiment_records(user_range, self.exp_record_dict, flat=True)
        print(side_by_side([get_record_full_string(rec) for rec in records], max_linewidth=128))
        _warn_with_prompt(use_prompt=not self.close_after)

    def argtable(self, user_range):
        records = select_experiment_records(user_range, self.exp_record_dict, flat=True)
        print_experiment_record_argtable(records)
        _warn_with_prompt(use_prompt=not self.close_after)

    def records(self, ):
        browse_experiment_records(self.exp_record_dict.keys())

    def pull(self, user_range, machine_name):
        from artemis.remote.remote_machines import get_remote_machine_info
        info = get_remote_machine_info(machine_name)
        exp_names = select_experiments(user_range, self.exp_record_dict)
        output = pull_experiments(user=info['username'], ip=info['ip'], experiment_names=exp_names, include_variants=False)
        print(output)

    def allruns(self, ):
        self.just_last_record = not self.just_last_record

    def filter(self, user_range):
        self._filter = user_range if user_range not in ('-', '--clear') else None

    def view(self, mode):
        self.view_mode = mode

    def compare(self, user_range):
        experiment_ids = select_experiments(user_range, self.exp_record_dict)
        experiments = [load_experiment(eid) for eid in experiment_ids]
        compare_experiment_results(experiments, error_if_no_result=False)
        _warn_with_prompt(use_prompt=not self.close_after)

    def explist(self, surround = ""):
        print("\n".join([surround+k+surround for k in self.exp_record_dict.keys()]))
        _warn_with_prompt(use_prompt=not self.close_after)

    def quit(self):
        return self.QUIT


def browse_experiment_records(*args, **kwargs):
    """
    Browse through experiment records.

    :param names: Filter by names of experiments
    :param filter_text: Filter by regular expression
    :return:
    """

    experiment_record_browser = ExperimentRecordBrowser(*args, **kwargs)
    experiment_record_browser.launch()


class ExperimentRecordBrowser(object):

    QUIT = 'Quit'
    HELP_TEXT = """
    q:                  Quit
    r:                  Refresh
    filter <text>       filter experiments
    viewfilters         View all filters on these results
    showall:            Show all experiments ever
    allnames:           Remove any name filters
    show <number>       Show experiment with number
    side_by_side 4,6,9       Compare experiments by their numbers.
    clearall            Delete all experements from your computer
"""

    def __init__(self, experiment_names = None, filter_text = None, raise_display_errors=False):
        """
        Browse through experiment records.

        :param names: Filter by names of experiments
        :param filter_text: Filter by regular expression
        :return:
        """
        self.experiment_names = experiment_names
        self.filters = [filter_text]
        self.record_ids = self.reload_ids()
        self.raise_display_errors = raise_display_errors

    def reload_ids(self):
        return get_all_record_ids(experiment_ids= self.experiment_names, filters=self.filters)

    @staticmethod
    def get_record_table(records = None, headers = ('#', 'Identifier', 'Start Time', 'Duration', 'Status', 'Valid', 'Notes', 'Result'), raise_display_errors = False, result_truncation=100):

        d = {
            '#': lambda: i,
            'Identifier': lambda: experiment_record.get_id(),
            'Start Time': lambda: experiment_record.info.get_field_text(ExpInfoFields.TIMESTAMP, replacement_if_none='?'),
            'Duration': lambda: experiment_record.info.get_field_text(ExpInfoFields.RUNTIME, replacement_if_none='?'),
            'Status': lambda: experiment_record.info.get_field_text(ExpInfoFields.STATUS, replacement_if_none='?'),
            'Args': lambda: experiment_record.info.get_field_text(ExpInfoFields.ARGS, replacement_if_none='?'),
            'Valid': lambda: get_record_invalid_arg_string(experiment_record),
            'Notes': lambda: experiment_record.info.get_field_text(ExpInfoFields.NOTES, replacement_if_none='?'),
            'Result': lambda: get_oneline_result_string(experiment_record, truncate_to=128)
            # experiment_record.get_experiment().get_oneline_result_string(truncate_to=result_truncation) if is_experiment_loadable(experiment_record.get_experiment_id()) else '<Experiment not loaded>'
            }

        def get_col_info(headers):
            info = []
            for h in headers:
                try:
                    info.append(d[h]())
                except:
                    info.append('<Error displaying info>')
                    if raise_display_errors:
                        raise
            return info

        rows = []
        for i, experiment_record in enumerate(records):
            rows.append(get_col_info(headers))
        assert all_equal([len(headers)] + [len(row) for row in rows]), 'Header length: {}, Row Lengths: \n {}'.format(len(headers), [len(row) for row in rows])
        return tabulate(rows, headers=headers)

    def launch(self):

        func_lookup = {
            'q': self.quit,
            'h': self.help,
            'filter': self.filter,
            'showall': self.showall,
            'args': self.args,
            'rmfilters': self.rmfilters,
            'viewfilters': self.viewfilters,
            'side_by_side': self.compare,
            'show': self.show,
            'search': self.search,
            'delete': self.delete,
        }

        while True:

            print("=============== Experiment Records ==================")
            # print tabulate([[i]+e.get_row() for i, e in enumerate(record_infos)], headers=['#']+_ExperimentInfo.get_headers())
            print(self.get_record_table([load_experiment_record(rid) for rid in self.record_ids], raise_display_errors = self.raise_display_errors))
            print('-----------------------------------------------------')

            if self.experiment_names is not None or len(self.filters) != 0:
                print('Not showing all experiments.  Type "showall" to see all experiments, or "viewfilters" to view current filters.')
            user_input = raw_input('Enter Command (show # to show and experiment, or h for help) >>')
            parts = shlex.split(user_input)
            if len(parts)==0:
                print("You need to specify an command.  Press h for help.")
                continue
            cmd = parts[0]
            args = parts[1:]

            try:
                if cmd not in func_lookup:
                    raise _warn_with_prompt('Unknown Command: {}'.format(cmd))
                else:
                    return_val = func_lookup[cmd](*args)
                    if return_val==self.QUIT:
                        break
            except Exception as e:
                res = raw_input('%s: %s\nEnter "e" to view the stacktrace, or anything else to continue.' % (e.__class__.__name__, e.message))
                if res == 'e':
                    raise

    def _select_records(self, user_range):
        return select_experiment_records_from_list(user_range, self.record_ids)

    def quit(self):
        return self.QUIT

    def help(self):
        _warn_with_prompt(self.HELP_TEXT)

    def filter(self, filter_text):
        self.filters.append(filter_text)
        self.record_ids = self.reload_ids()

    def showall(self):
        self.filters = []
        self.experiment_names = None
        self.record_ids = self.reload_ids()

    def args(self, user_range):
        print(self.get_record_table(self._select_records(user_range), headers=['Identifier', 'Args']))

    def rmfilters(self):
        self.filters = []
        self.record_ids = self.reload_ids()

    def viewfilters(self):
        _warn_with_prompt('Filtering for: \n  Names in {}\n  Expressions: {}'.format(self.experiment_names, self.filters))

    def compare(self, user_range):
        identifiers = self._select_records(user_range)
        print_experiment_record_argtable(identifiers)
        _warn_with_prompt('')

    def show(self, user_range):
        record_ids = self._select_records(user_range)
        show_experiment_records([load_experiment_record(rid) for rid in record_ids])
        _warn_with_prompt('')

    def search(self, filter_text):
        print('Found the following Records: ')
        print(self.get_record_table([rid for rid in self.record_ids if filter_text in rid]))
        _warn_with_prompt()

    def delete(self, user_range):
        ids = self._select_records(user_range)
        print('We will delete the following experiments:')
        print(self.get_record_table(ids))
        conf = raw_input("Going to clear {} of {} experiment records shown above.  Enter 'yes' to confirm: ".format(len(ids), len(self.record_ids)))
        if conf=='yes':
            clear_experiment_records(ids=ids)
        else:
            _warn_with_prompt("Did not delete experiments")
        self.record_ids = self.reload_ids()


if __name__ == '__main__':
    browse_experiment_records()<|MERGE_RESOLUTION|>--- conflicted
+++ resolved
@@ -207,13 +207,7 @@
             print("==================== Experiments ====================")
             self.exp_record_dict = all_experiments if self._filter is None else \
                 OrderedDict((exp_name, all_experiments[exp_name]) for exp_name in select_experiments(self._filter, all_experiments))
-<<<<<<< HEAD
             print self.get_experiment_list_str(self.exp_record_dict)
-=======
-            print(self.get_experiment_list_str(self.exp_record_dict, just_last_record=self.just_last_record,
-                view_mode=self.view_mode, raise_display_errors=self.raise_display_errors, truncate_result_to=self.truncate_result_to,
-                cache_result_string = self.cache_result_string))
->>>>>>> 218a2804
             if self._filter is not None:
                 print('[Filtered with "{}" to show {}/{} experiments]'.format(self._filter, len(self.exp_record_dict), len(all_experiments)))
             print('-----------------------------------------------------')
@@ -384,11 +378,7 @@
     def selectexp(self, user_range):
         exps_to_records = select_experiments(user_range, self.exp_record_dict, return_dict=True)
         with IndentPrint():
-<<<<<<< HEAD
             print self.get_experiment_list_str(exps_to_records)
-=======
-            print(self.get_experiment_list_str(exps_to_records, just_last_record=self.just_last_record, view_mode=self.view_mode, raise_display_errors=self.raise_display_errors))
->>>>>>> 218a2804
             # print ExperimentRecordBrowser.get_record_table(record_ids)
         _warn_with_prompt('Experiment Selection "{}" includes {} out of {} experiments.'.format(user_range, len(exps_to_records), len(self.exp_record_dict)), use_prompt=not self.close_after)
 
