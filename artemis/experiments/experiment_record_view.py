--- conflicted
+++ resolved
@@ -184,12 +184,7 @@
     print tabulate(rows)
 
 
-<<<<<<< HEAD
-def show_experiment_records(records, parallel_text=None, hang_notice = None, show_logs=True, truncate_logs=None, truncate_result=10000, show_result ='deep', hang=True):
-=======
-def show_experiment_records(records, parallel_text=None, hang_notice = None, show_logs=True, truncate_logs=None,
-        truncate_result=10000, header_width=100, show_result ='deep', hang=True):
->>>>>>> 2c5f8ba4
+def show_experiment_records(records, parallel_text=None, hang_notice = None, show_logs=True, truncate_logs=None, truncate_result=10000, header_width=100, show_result ='deep', hang=True):
     """
     Show the console logs, figures, and results of a collection of experiments.
 
