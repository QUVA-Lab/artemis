--- conflicted
+++ resolved
@@ -110,11 +110,7 @@
         return '\n'.join(parts)
 
 
-<<<<<<< HEAD
-def get_record_invalid_arg_string(record, recursive=True,ignore_valid_keys=[]):
-=======
-def get_record_invalid_arg_string(record, recursive=True, note_version = 'full'):
->>>>>>> f90f4ccc
+def get_record_invalid_arg_string(record, recursive=True, ignore_valid_keys=(), note_version = 'full'):
     """
     Return a string identifying ig the arguments for this experiment are still valid.
     :return:
