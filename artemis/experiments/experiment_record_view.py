import re
from collections import OrderedDict

from tabulate import tabulate
from artemis.experiments.experiment_management import load_lastest_experiment_results
from artemis.experiments.experiment_record import NoSavedResultError, ExpInfoFields, ExperimentRecord, \
    load_experiment_record, is_matplotlib_imported
from artemis.experiments.experiments import is_experiment_loadable, get_global_experiment_library
from artemis.general.display import deepstr, truncate_string, hold_numpy_printoptions, side_by_side, CaptureStdOut, \
    surround_with_header, section_with_header
from artemis.general.nested_structures import flatten_struct
from artemis.general.should_be_builtins import separate_common_items, all_equal, bad_value, izip_equal
from artemis.general.tables import build_table
from six import string_types


def get_record_result_string(record, func='deep', truncate_to = None, array_print_threshold=8, array_float_format='.3g', oneline=False):
    """
    Get a string representing the result of the experiment.
    :param record:
    :param func:
    :return:
    """
    with hold_numpy_printoptions(threshold = array_print_threshold, formatter={'float': lambda x: '{{:{}}}'.format(array_float_format).format(x)}):
        if isinstance(func, string_types):
            func = {
                'deep': deepstr,
                'str': str,
                }[func]
        else:
            assert callable(func), 'func must be callable'
        try:
            result = record.get_result()
        except NoSavedResultError:
            return '<No result has been saved>'
        string = func(result)

    if truncate_to is not None:
        string = truncate_string(string, truncation=truncate_to, message = '...<truncated>')
    if oneline:
        string = string.replace('\n', ', ')
    return string


def _get_record_info_section(record, header_width):
    return section_with_header('Info', record.info.get_text(), width=header_width)


def _get_record_log_section(record, truncate_logs = None, header_width=64):
    log = record.get_log()
    if truncate_logs is not None and len(log)>truncate_logs:
        log = log[:truncate_logs-100] + '\n\n ... LOG TRUNCATED TO {} CHARACTERS ... \n\n'.format(truncate_logs) + log[-100:]
    return section_with_header('Logs', log, width=header_width)


def _get_record_error_trace_section(record, header_width):
    error_trace = record.get_error_trace()
    if error_trace is None:
        return ''
    else:
        return section_with_header('Error Trace', record.get_error_trace(), width=header_width)


def _get_result_section(record, truncate_result, show_result, header_width):
    assert show_result in (False, 'full', 'deep')
    result_str = get_record_result_string(record, truncate_to=truncate_result, func=show_result)
    return section_with_header('Result', result_str, width=header_width)


def get_record_full_string(record, show_info = True, show_logs = True, truncate_logs = None, show_result ='deep',
        show_exceptions=True, truncate_result = None, include_bottom_border = True, header_width=64, return_list = False):
    """
    Get a human-readable string containing info about the experiment record.

    :param show_info: Show info about experiment (name, id, runtime, etc)
    :param show_logs: Show logs (True, False, or an integer character count to truncate logs at)
    :param show_result: Show the result.  Options for display are:
        'short': Print a one-liner (note: sometimes prints multiple lines)
        'long': Directly call str
        'deep': Use the deepstr function for a compact nested printout.
    :return: A string to print.
    """

    parts = [surround_with_header(record.get_id(), width=header_width, char='=')]

    if show_info:
        parts.append(section_with_header('Info', record.info.get_text(), width=header_width))

    if show_logs:
        log = record.get_log()
        if truncate_logs is not None and len(log)>truncate_logs:
            log = log[:truncate_logs-100] + '\n\n ... LOG TRUNCATED TO {} CHARACTERS ... \n\n'.format(truncate_logs) + log[-100:]
        # return section_with_header('Logs', log, width=header_width)
        parts.append(section_with_header('Logs', log, width=header_width))

    if show_exceptions:
        error_trace = record.get_error_trace()
        error_trace_text = '' if error_trace is None else section_with_header('Error Trace', record.get_error_trace(), width=header_width)
        parts.append(error_trace_text)

    if show_result:
        assert show_result in (False, 'full', 'deep')
        result_str = get_record_result_string(record, truncate_to=truncate_result, func=show_result)
        parts.append(section_with_header('Result', result_str, width=header_width))

    if return_list:
        return parts
    else:
        return '\n'.join(parts)


def get_record_invalid_arg_string(record, recursive=True, ignore_valid_keys=(), note_version = 'full'):
    """
    Return a string identifying ig the arguments for this experiment are still valid.
    :return:
    """
    assert note_version in ('full', 'short')
    experiment_id = record.get_experiment_id()
    if is_experiment_loadable(experiment_id):
        if record.info.has_field(ExpInfoFields.ARGS):
            last_run_args = OrderedDict([(k,v) for k,v in record.get_args().items() if k not in ignore_valid_keys])
            current_args = OrderedDict([(k,v) for k,v in record.get_experiment().get_args().items() if k not in ignore_valid_keys])
<<<<<<< HEAD
=======
            if recursive:
                last_run_args = OrderedDict(flatten_struct(last_run_args, first_dict_is_namespace=True))
                last_run_args = OrderedDict([(k, v) for k, v in last_run_args.items() if k not in ignore_valid_keys])
                current_args = OrderedDict(flatten_struct(current_args, first_dict_is_namespace=True))
                current_args = OrderedDict([(k, v) for k, v in current_args.items() if k not in ignore_valid_keys])

>>>>>>> df2b4fb6
            validity = record.args_valid(last_run_args=last_run_args, current_args=current_args)
            if validity is False:
                last_arg_str, this_arg_str = [['{}:{}'.format(k, v) for k, v in argdict.items()] for argdict in (last_run_args, current_args)]
                common, (old_args, new_args) = separate_common_items([last_arg_str, this_arg_str])
                if len(old_args)+len(new_args)==0:
                    raise Exception('Error displaying different args.  Bug Peter.')
                changestr = "{{{}}}->{{{}}}".format(','.join(old_args), ','.join(new_args))
                notes = ("Change: " if note_version=='full' else "") + changestr
            elif validity is None:
                notes = "Cannot Determine: Unhashable Args" if note_version=='full' else '<Unhashable Args>'
            else:
                notes = "<No Change>"
        else:
            notes = "Cannot Determine: Inconsistent Experiment Record" if note_version == 'full' else '<Inconsistent Record>'
    else:
        notes = "Cannot Determine: Experiment Not Imported" if note_version=='full' else '<Not Imported>'
    return notes


def get_oneline_result_string(record, truncate_to=None, array_float_format='.3g', array_print_threshold=8):
    """
    Get a string that describes the result of the record in one line.  This can optionally be specified by
    experiment.one_liner_function.

    :param record: An ExperimentRecord.
    :param truncate_to:
    :param array_float_format:
    :param array_print_threshold:
    :return: A string with no newlines briefly describing the result of the record.
    """
    if isinstance(record, string_types):
        record = load_experiment_record(record)
    if not is_experiment_loadable(record.get_experiment_id()):
        one_liner_function=str
    else:
        one_liner_function = record.get_experiment().one_liner_function
        if one_liner_function is None:
            one_liner_function = str
    return get_record_result_string(record, func=one_liner_function, truncate_to=truncate_to, array_print_threshold=array_print_threshold,
        array_float_format=array_float_format, oneline=True)


def print_experiment_record_argtable(records):
    """
    Print a table comparing experiment arguments and their results.
    """
    funtion_names = [record.info.get_field(ExpInfoFields.FUNCTION) for record in records]
    args = [record.info.get_field(ExpInfoFields.ARGS) for record in records]
    results = [record.get_result(err_if_none=False) for record in records]

    common_args, different_args = separate_common_items(args)

    record_ids = [record.get_id() for record in records]

    def lookup_fcn(record_id, column):
        index = record_ids.index(record_id)
        if column=='Function':
            return funtion_names[index]
        elif column=='Run Time':
            return records[index].info.get_field_text(ExpInfoFields.RUNTIME)
        elif column=='Common Args':
            return ', '.join('{}={}'.format(k, v) for k, v in common_args)
        elif column=='Different Args':
            return ', '.join('{}={}'.format(k, v) for k, v in different_args[index])
        elif column=='Result':
            return get_oneline_result_string(records[index])
        else:
            bad_value(column)

    rows = build_table(lookup_fcn,
        row_categories=record_ids,
        column_categories=['Function', 'Run Time', 'Common Args', 'Different Args', 'Result'],
        prettify_labels=False
        )

    print(tabulate(rows))


def show_record(record, show_logs=True, truncate_logs=None, truncate_result=10000, header_width=100, show_result ='deep', hang=True):
    """
    Show the results of an experiment record.
    :param record:
    :param show_logs:
    :param truncate_logs:
    :param truncate_result:
    :param header_width:
    :param show_result:
    :param hang:
    :return:
    """
    string = get_record_full_string(record, show_logs=show_logs, show_result=show_result, truncate_logs=truncate_logs,
        truncate_result=truncate_result, header_width=header_width, include_bottom_border=False)

    has_matplotlib_figures = any(loc.endswith('.pkl') for loc in record.get_figure_locs())
    if has_matplotlib_figures:
        from matplotlib import pyplot as plt
        from artemis.plotting.saving_plots import interactive_matplotlib_context
        record.show_figures(hang=hang)
    print(string)


def show_multiple_records(records, func = None):

    if func is None:
        func = lambda rec: rec.get_experiment().show(rec)

    if is_matplotlib_imported():
        from artemis.plotting.manage_plotting import delay_show
        with delay_show():
            for rec in records:
                func(rec)
    else:
        for rec in records:
            func(rec)


def compare_experiment_records(records, parallel_text=None, show_logs=True, truncate_logs=None,
        truncate_result=10000, header_width=100, max_linewidth=128, show_result ='deep'):
    """
    Show the console logs, figures, and results of a collection of experiments.

    :param records:
    :param parallel_text:
    :param hang_notice:
    :return:
    """
    if isinstance(records, ExperimentRecord):
        records = [records]
    if parallel_text is None:
        parallel_text = len(records)>1
    if len(records)==0:
        print('... No records to show ...')
        return
    else:
        records_sections = [get_record_full_string(rec, show_logs=show_logs, show_result=show_result, truncate_logs=truncate_logs,
                    truncate_result=truncate_result, header_width=header_width, include_bottom_border=False, return_list=True) for rec in records]

    if parallel_text:
        full_string = '\n'.join(side_by_side(records_section, max_linewidth=max_linewidth) for records_section in zip(*records_sections))
    else:
        full_string = '\n'.join('\n'.join(record_sections) for record_sections in records_sections)

    print(full_string)

    has_matplotlib_figures = any(loc.endswith('.pkl') for rec in records for loc in rec.get_figure_locs())
    if has_matplotlib_figures:
        from artemis.plotting.manage_plotting import delay_show
        with delay_show():
            for rec in records:
                rec.show_figures()

    return has_matplotlib_figures


def find_experiment(*search_terms):
    """
    Find an experiment.  Invoke
    :param search_term: A term that will be used to search for an experiment.
    :return:
    """
    global_lib = get_global_experiment_library()
    found_experiments = OrderedDict((name, ex) for name, ex in global_lib.items() if all(re.search(term, name) for term in search_terms))
    if len(found_experiments)==0:
        raise Exception("None of the {} experiments matched the search: '{}'".format(len(global_lib), search_terms))
    elif len(found_experiments)>1:
        raise Exception("More than one experiment matched the search '{}', you need to be more specific.  Found: {}".format(search_terms, found_experiments.keys()))
    else:
        return found_experiments.values()[0]


def make_record_comparison_table(records, args_to_show=None, results_extractor = None, print_table = False):
    """
    Make a table comparing the arguments and results of different experiment records.  You can use the output
    of this function with the tabulate package to make a nice readable table.

    :param records: A list of records whose results to compare
    :param args_to_show: A list of arguments to show.  If none, it will just show all arguments
        that differ between experiments.
    :param results_extractor: A dict<str->callable> where the callables take the result of the
        experiment as an argument and return an entry in the table.
    :param print_table: Optionally, import tabulate and print the table here and now.
    :return: headers, rows
        headers is a list of of headers for the top of the table
        rows is a list of lists filling in the information.

    example usage:

        headers, rows = make_record_comparison_table(
            record_ids = [experiment_id_to_latest_record_id(eid) for eid in [
                'demo_fast_weight_mlp.multilayer_baseline.1epoch.version=mlp',
                'demo_fast_weight_mlp.multilayer_baseline.1epoch.full-gd.n_steps=1',
                'demo_fast_weight_mlp.multilayer_baseline.1epoch.full-gd.n_steps=20',
                ]],
            results_extractor={
                'Test': lambda result: result.get_best('test').score.get_score('test'),
                'Train': lambda result: result.get_best('test').score.get_score('train'),
                }
             )
        import tabulate
        print tabulate.tabulate(rows, headers=headers, tablefmt=tablefmt)
    """

    args = [rec.info.get_field(ExpInfoFields.ARGS) for rec in records]
    if args_to_show is None:
        common, separate = separate_common_items(args)
        args_to_show = [k for k, v in separate[0]]

    if results_extractor is None:
        results_extractor = {'Result': str}
    elif callable(results_extractor):
        results_extractor = {'Result': results_extractor}
    else:
        assert isinstance(results_extractor, dict)

    headers = args_to_show + results_extractor.keys()

    rows = []
    for record, record_args in izip_equal(records, args):
        arg_dict = dict(record_args)
        args_vals = [arg_dict[k] for k in args_to_show]
        results = record.get_result()
        rows.append(args_vals+[f(results) for f in results_extractor.values()])

    if print_table:
        import tabulate
        print(tabulate.tabulate(rows, headers=headers, tablefmt='simple'))
    return headers, rows


def separate_common_args(records, return_dict = False):
    """

    :param records: A List of records
    :param return_dict: Return the different args as a dict<ExperimentRecord: args>
    :return: (common, different)
        Where common is an OrderedDict of common args
        different is a list (the same lengths of records) of OrderedDicts containing args that are not the same in all records.
    """
    common, argdiff = separate_common_items([list(rec.get_args().items()) for rec in records])
    if return_dict:
        argdiff = {rec.get_id(): args for rec, args in zip(records, argdiff)}
    return common, argdiff<|MERGE_RESOLUTION|>--- conflicted
+++ resolved
@@ -120,15 +120,12 @@
         if record.info.has_field(ExpInfoFields.ARGS):
             last_run_args = OrderedDict([(k,v) for k,v in record.get_args().items() if k not in ignore_valid_keys])
             current_args = OrderedDict([(k,v) for k,v in record.get_experiment().get_args().items() if k not in ignore_valid_keys])
-<<<<<<< HEAD
-=======
             if recursive:
                 last_run_args = OrderedDict(flatten_struct(last_run_args, first_dict_is_namespace=True))
                 last_run_args = OrderedDict([(k, v) for k, v in last_run_args.items() if k not in ignore_valid_keys])
                 current_args = OrderedDict(flatten_struct(current_args, first_dict_is_namespace=True))
                 current_args = OrderedDict([(k, v) for k, v in current_args.items() if k not in ignore_valid_keys])
 
->>>>>>> df2b4fb6
             validity = record.args_valid(last_run_args=last_run_args, current_args=current_args)
             if validity is False:
                 last_arg_str, this_arg_str = [['{}:{}'.format(k, v) for k, v in argdict.items()] for argdict in (last_run_args, current_args)]
