import re
from collections import OrderedDict

from artemis.experiments.experiment_management import load_lastest_experiment_results
from artemis.experiments.experiment_record import NoSavedResultError, ExpInfoFields, ExperimentRecord
from artemis.experiments.experiments import is_experiment_loadable, GLOBAL_EXPERIMENT_LIBRARY
from artemis.general.display import deepstr, truncate_string, hold_numpy_printoptions, side_by_side
from artemis.general.nested_structures import flatten_struct
from artemis.general.should_be_builtins import separate_common_items, all_equal, bad_value, izip_equal
from artemis.general.tables import build_table
from tabulate import tabulate


def get_record_result_string(record, func='deep', truncate_to = None, array_print_threshold=8, array_float_format='.3g', oneline=False):
    """
    Get a string representing the result of the experiment.
    :param record:
    :param func:
    :return:
    """
    with hold_numpy_printoptions(threshold = array_print_threshold, formatter={'float': lambda x: '{{:{}}}'.format(array_float_format).format(x)}):
        if isinstance(func, basestring):
            func = {
                'deep': deepstr,
                'str': str,
                }[func]
        else:
            assert callable(func), 'func must be callable'
        try:
            result = record.get_result()
        except NoSavedResultError:
            return '<No result has been saved>'
        string = func(result)

    if truncate_to is not None:
        string = truncate_string(string, truncation=truncate_to, message = '...<truncated>')
    if oneline:
        string = string.replace('\n', ', ')
    return string


def get_record_full_string(record, show_info = True, show_logs = True, truncate_logs = None, show_result ='deep', truncate_result = None):
    """
    Get a human-readable string containing info about the experiment record.

    :param show_info: Show info about experiment (name, id, runtime, etc)
    :param show_logs: Show logs (True, False, or an integer character count to truncate logs at)
    :param show_result: Show the result.  Options for display are:
        'short': Print a one-liner (note: sometimes prints multiple lines)
        'long': Directly call str
        'deep': Use the deepstr function for a compact nested printout.
    :return: A string to print.
    """

    assert show_result in (False, 'full', 'deep')
    full_info_string = '{header} {rid} {header}\n'.format(header="=" * 10, rid=record.get_id())
    if show_info:
        full_info_string += '{}\n'.format(record.info.get_text())
    if show_logs:
        log = record.get_log()
        if truncate_logs is not None and len(log)>truncate_logs:
            log = log[:truncate_logs-100] + '\n\n ... LOG TRUNCATED TO {} CHARACTERS ... \n\n'.format(truncate_logs) + log[-100:]
        full_info_string += '{subborder} Logs {subborder}\n{log}\n'.format(subborder='-' * 20, log=log)
    if show_result:
        result_str = get_record_result_string(record, truncate_to=truncate_result, func=show_result)
        full_info_string += '{subborder} Result {subborder}\n{result}\n'.format(subborder='-' * 20, result=result_str)
    full_info_string += "=" * 50 + '\n'
    return full_info_string


def get_record_invalid_arg_string(record, recursive=True):
    """
    Return a string identifying ig the arguments for this experiment are still valid.
    :return:
    """
    experiment_id = record.get_experiment_id()
    if is_experiment_loadable(experiment_id):
<<<<<<< HEAD
        if record.info.has_field(ExpInfoFields.ARGS):
            last_run_args = OrderedDict(record.info.get_field(ExpInfoFields.ARGS))
            current_args = OrderedDict(record.get_experiment().get_args())
            validity = record.is_valid(last_run_args=last_run_args, current_args=current_args)
            if validity is False:
                if recursive:
                    last_run_args = OrderedDict(flatten_struct(last_run_args, first_dict_is_namespace=True))
                    current_args = OrderedDict(flatten_struct(current_args, first_dict_is_namespace=True))
                last_arg_str, this_arg_str = [['{}:{}'.format(k, v) for k, v in argdict.iteritems()] for argdict in (last_run_args, current_args)]
                common, (old_args, new_args) = separate_common_items([last_arg_str, this_arg_str])
                notes = "No: Args changed!: {{{}}}->{{{}}}".format(','.join(old_args), ','.join(new_args))
            elif validity is None:
                notes = "Cannot Determine: Unhashable Args"
            else:
                notes = "Yes"
=======
        last_run_args = OrderedDict(record.info.get_field(ExpInfoFields.ARGS))
        current_args = OrderedDict(record.get_experiment().get_args())
        validity = record.is_valid(last_run_args=last_run_args, current_args=current_args)
        if validity is False:
            if recursive:
                last_run_args = OrderedDict(flatten_struct(last_run_args, first_dict_is_namespace=True))
                current_args = OrderedDict(flatten_struct(current_args, first_dict_is_namespace=True))
            last_arg_str, this_arg_str = [['{}:{}'.format(k, v) for k, v in argdict.iteritems()] for argdict in (last_run_args, current_args)]
            common, (old_args, new_args) = separate_common_items([last_arg_str, this_arg_str])
            notes = "No: Args changed!: {{{}}}->{{{}}}".format(','.join(old_args), ','.join(new_args))
        elif validity is None:
            notes = "Cannot Determine: Unhashable Args"
>>>>>>> 795d2027
        else:
            notes = "Cannot Determine: Inconsistent Experiment Record"
    else:
        notes = "<Experiment Not Currently Imported>"
    return notes

def get_oneline_result_string(record, truncate_to=None, array_float_format='.3g', array_print_threshold=8):
    """
    Get a string that describes the result of the record in one line.  This can optionally be specified by
    experiment.one_liner_function.

    :param record: An ExperimentRecord.
    :param truncate_to:
    :param array_float_format:
    :param array_print_threshold:
    :return: A string with no newlines briefly describing the result of the record.
    """
    if not is_experiment_loadable(record.get_experiment_id()):
        one_liner_function=str
    else:
        one_liner_function = record.get_experiment().one_liner_function
        if one_liner_function is None:
            one_liner_function = str
    return get_record_result_string(record, func=one_liner_function, truncate_to=truncate_to, array_print_threshold=array_print_threshold,
        array_float_format=array_float_format, oneline=True)


def display_experiment_record(record):
    result = record.get_result()
    display_func = record.get_experiment().display_function
    if display_func is None:
        print deepstr(result)
    else:
        display_func(result)


def compare_experiment_results(experiments, error_if_no_result = True):
    comp_functions = [ex.comparison_function for ex in experiments]
    assert all_equal(comp_functions), 'Experiments must have same comparison functions.'
    comp_function = comp_functions[0]
    assert comp_function is not None, 'Cannot compare results, because you have not specified any comparison function for this experiment.  Use @ExperimentFunction(comparison_function = my_func)'
    results = load_lastest_experiment_results(experiments, error_if_no_result=error_if_no_result)
    comp_function(results)


def print_experiment_record_argtable(records):

    # info_results = OrderedDict([(identifier, record.get_info()) for identifier, record in zip(record_identifiers, records)]])

    funtion_names = [record.info.get_field(ExpInfoFields.FUNCTION) for record in records]
    args = [record.info.get_field(ExpInfoFields.ARGS) for record in records]
    results = [record.get_result() for record in records]

    common_args, different_args = separate_common_items(args)

    record_ids = [record.get_id() for record in records]

    def lookup_fcn(record_id, column):
        index = record_ids.index(record_id)
        if column=='Function':
            return funtion_names[index]
        elif column=='Run Time':
            return records[index].info.get_field_text(ExpInfoFields.RUNTIME)
        elif column=='Common Args':
            return ', '.join('{}={}'.format(k, v) for k, v in common_args)
        elif column=='Different Args':
            return ', '.join('{}={}'.format(k, v) for k, v in different_args[index])
        elif column=='Result':
            return results[index]
        else:
            bad_value(column)

    rows = build_table(lookup_fcn,
        row_categories=record_ids,
        column_categories=['Function', 'Run Time', 'Common Args', 'Different Args', 'Result'],
        prettify_labels=False
        )

    print tabulate(rows)


def show_experiment_records(records, parallel_text=None, hang_notice = None, show_logs=True, truncate_logs=None, truncate_result=10000, show_result ='deep', hang=True):
    """
    Show the console logs, figures, and results of a collection of experiments.

    :param records:
    :param parallel_text:
    :param hang_notice:
    :return:
    """
    if isinstance(records, ExperimentRecord):
        records = [records]
    if parallel_text is None:
        parallel_text = len(records)>1
    if len(records)==0:
        print '... No records to show ...'
    else:
        if parallel_text:
            print side_by_side([get_record_full_string(rec, show_logs=show_logs, show_result=show_result) for rec in records], max_linewidth=128)
        else:  #
            for rec in records:
                print get_record_full_string(rec, show_logs=True, truncate_logs=truncate_logs, show_result=show_result, truncate_result=truncate_result)
    has_matplotlib_figures = any(loc.endswith('.pkl') for rec in records for loc in rec.get_figure_locs())
    from matplotlib import pyplot as plt
    if has_matplotlib_figures:
        from artemis.plotting.saving_plots import interactive_matplotlib_context
        for rec in records:
            rec.show_figures(hang=False)
        if hang_notice is not None:
            print hang_notice

        with interactive_matplotlib_context(not hang):
            plt.show()

    if any(rec.get_experiment().display_function is not None for rec in records):
        from artemis.plotting.saving_plots import interactive_matplotlib_context
        with interactive_matplotlib_context():
            for rec in records:
                display_experiment_record(rec)

    return has_matplotlib_figures


def find_experiment(*search_terms):
    """
    Find an experiment.  Invoke
    :param search_term: A term that will be used to search for an experiment.
    :return:
    """

    found_experiments = OrderedDict((name, ex) for name, ex in GLOBAL_EXPERIMENT_LIBRARY.iteritems() if all(re.search(term, name) for term in search_terms))
    if len(found_experiments)==0:
        raise Exception("None of the {} experiments matched the search: '{}'".format(len(GLOBAL_EXPERIMENT_LIBRARY), search_terms))
    elif len(found_experiments)>1:
        raise Exception("More than one experiment matched the search '{}', you need to be more specific.  Found: {}".format(search_terms, found_experiments.keys()))
    else:
        return found_experiments.values()[0]


def make_record_comparison_table(records, args_to_show=None, results_extractor = None, print_table = False):
    """
    Make a table comparing the arguments and results of different experiment records.  You can use the output
    of this function with the tabulate package to make a nice readable table.

    :param records: A list of records whose results to compare
    :param args_to_show: A list of arguments to show.  If none, it will just show all arguments
        that differ between experiments.
    :param results_extractor: A dict<str->callable> where the callables take the result of the
        experiment as an argument and return an entry in the table.
    :param print_table: Optionally, import tabulate and print the table here and now.
    :return: headers, rows
        headers is a list of of headers for the top of the table
        rows is a list of lists filling in the information.

    example usage:

        headers, rows = make_record_comparison_table(
            record_ids = [experiment_id_to_latest_record_id(eid) for eid in [
                'demo_fast_weight_mlp.multilayer_baseline.1epoch.version=mlp',
                'demo_fast_weight_mlp.multilayer_baseline.1epoch.full-gd.n_steps=1',
                'demo_fast_weight_mlp.multilayer_baseline.1epoch.full-gd.n_steps=20',
                ]],
            results_extractor={
                'Test': lambda result: result.get_best('test').score.get_score('test'),
                'Train': lambda result: result.get_best('test').score.get_score('train'),
                }
             )
        import tabulate
        print tabulate.tabulate(rows, headers=headers, tablefmt=tablefmt)
    """

    args = [rec.info.get_field(ExpInfoFields.ARGS) for rec in records]
    if args_to_show is None:
        common, separate = separate_common_items(args)
        args_to_show = [k for k, v in separate[0]]

    if results_extractor is None:
        results_extractor = {'Result': str}
    elif callable(results_extractor):
        results_extractor = {'Result': results_extractor}
    else:
        assert isinstance(results_extractor, dict)

    headers = args_to_show + results_extractor.keys()

    rows = []
    for record, record_args in izip_equal(records, args):
        arg_dict = dict(record_args)
        args_vals = [arg_dict[k] for k in args_to_show]
        results = record.get_result()
        rows.append(args_vals+[f(results) for f in results_extractor.values()])

    if print_table:
        import tabulate
        print tabulate.tabulate(rows, headers=headers, tablefmt='simple')
    return headers, rows
<|MERGE_RESOLUTION|>--- conflicted
+++ resolved
@@ -75,7 +75,6 @@
     """
     experiment_id = record.get_experiment_id()
     if is_experiment_loadable(experiment_id):
-<<<<<<< HEAD
         if record.info.has_field(ExpInfoFields.ARGS):
             last_run_args = OrderedDict(record.info.get_field(ExpInfoFields.ARGS))
             current_args = OrderedDict(record.get_experiment().get_args())
@@ -91,20 +90,6 @@
                 notes = "Cannot Determine: Unhashable Args"
             else:
                 notes = "Yes"
-=======
-        last_run_args = OrderedDict(record.info.get_field(ExpInfoFields.ARGS))
-        current_args = OrderedDict(record.get_experiment().get_args())
-        validity = record.is_valid(last_run_args=last_run_args, current_args=current_args)
-        if validity is False:
-            if recursive:
-                last_run_args = OrderedDict(flatten_struct(last_run_args, first_dict_is_namespace=True))
-                current_args = OrderedDict(flatten_struct(current_args, first_dict_is_namespace=True))
-            last_arg_str, this_arg_str = [['{}:{}'.format(k, v) for k, v in argdict.iteritems()] for argdict in (last_run_args, current_args)]
-            common, (old_args, new_args) = separate_common_items([last_arg_str, this_arg_str])
-            notes = "No: Args changed!: {{{}}}->{{{}}}".format(','.join(old_args), ','.join(new_args))
-        elif validity is None:
-            notes = "Cannot Determine: Unhashable Args"
->>>>>>> 795d2027
         else:
             notes = "Cannot Determine: Inconsistent Experiment Record"
     else:
