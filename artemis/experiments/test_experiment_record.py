--- conflicted
+++ resolved
@@ -3,17 +3,10 @@
 import warnings
 import matplotlib.pyplot as plt
 import numpy as np
-<<<<<<< HEAD
-from artemis.experiments.experiment_record import show_experiment, \
-    get_latest_experiment_identifier, get_experiment_info, load_experiment_record, ExperimentRecord, record_experiment, \
-    delete_experiment_with_id, experiment_function, get_current_experiment_dir, open_in_experiment_dir
-from artemis.experiments.deprecated import start_experiment, end_current_experiment
-=======
 from artemis.experiments.experiment_record import run_experiment, show_experiment, \
     get_latest_experiment_identifier, get_experiment_info, load_experiment_record, ExperimentRecord, record_experiment, \
-    delete_experiment_with_id
+    delete_experiment_with_id, get_current_experiment_dir, experiment_function, open_in_experiment_dir
 from artemis.experiments.deprecated import register_experiment, start_experiment, end_current_experiment
->>>>>>> fcc77523
 from artemis.general.test_mode import set_test_mode
 
 __author__ = 'peter'
@@ -118,27 +111,11 @@
 
     exp_rec = experiment_test_function.run(keep_record=True)
     print get_experiment_info('experiment_test_function')
-
-<<<<<<< HEAD
     assert_experiment_record_is_correct(exp_rec, show_figures=False)
     last_experiment_identifier = get_latest_experiment_identifier(name='experiment_test_function')
     assert last_experiment_identifier is not None, 'Experiment was run, this should not be none'
     same_exp_rec = load_experiment_record(last_experiment_identifier)
     assert_experiment_record_is_correct(same_exp_rec, show_figures=False)
-=======
-    register_experiment(
-        name = 'my_test_experiment',
-        function=_run_experiment,
-        description="See if this thing works",
-        conclusion="It does."
-        )
-
-    exp_rec = run_experiment('my_test_experiment', keep_record = True)
-    print get_experiment_info('my_test_experiment')
-    assert exp_rec.get_log() == 'aaa\nbbb\n'
-    same_exp_rec = load_experiment_record(get_latest_experiment_identifier(name ='my_test_experiment'))
-    assert same_exp_rec.get_log() == 'aaa\nbbb\n'
->>>>>>> fcc77523
     same_exp_rec.delete()
 
 
