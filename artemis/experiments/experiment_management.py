import getpass
import multiprocessing
import traceback
from collections import OrderedDict
from functools import partial
from importlib import import_module
<<<<<<< HEAD
import os

import time

from artemis.experiments.experiment_record import load_experiment_record, \
    ExpStatusOptions, ARTEMIS_LOGGER, record_id_to_experiment_id, get_all_record_ids, get_experiment_dir
from artemis.experiments.experiments import load_experiment, get_global_experiment_library, Experiment
from artemis.fileman.config_files import get_home_dir, set_non_persistent_config_value
from artemis.fileman.local_dir import get_local_path
=======
from six import string_types
from six.moves import reduce, xrange

from artemis.experiments.experiment_record import (load_experiment_record, ExpInfoFields,
    ExpStatusOptions, ARTEMIS_LOGGER, record_id_to_experiment_id)
from artemis.experiments.experiments import load_experiment, get_global_experiment_library
from artemis.fileman.config_files import get_home_dir
>>>>>>> 87b2d25f
from artemis.general.hashing import compute_fixed_hash
from artemis.general.should_be_builtins import izip_equal, detect_duplicates, remove_common_prefix
from artemis.remote.child_processes import SlurmPythonProcess, pickle_dumps_without_main_refs, PythonChildProcess, RemotePythonProcess
from artemis.remote.nanny import Nanny


def pull_experiments(user, ip, experiment_names, include_variants=True):
    """
    Pull experiments from another computer matching the given experiment name.

    :param user:
    :param ip:
    :param experiment_name:
    :param include_variants:
    :return:
    """
    import pexpect
    import sys

    if isinstance(experiment_names, string_types):
        experiment_names = [experiment_names]

    inclusions = ' '.join("--include='**/*-{exp_name}{variants}/*'".format(exp_name=exp_name, variants = '*' if include_variants else '') for exp_name in experiment_names)

    home = get_home_dir()

    command = "rsync -a -m -i {inclusions} --include='*/' --exclude='*' {user}@{ip}:~/.artemis/experiments/ {home}/.artemis/experiments/".format(
        inclusions=inclusions,
        user=user,
        ip=ip,
        home=home
        )
    password = getpass.getpass("Enter password for {}@{}:".format(user, ip))
    child = pexpect.spawn(command)
    code = child.expect([pexpect.TIMEOUT, 'password:'])
    if code == 0:
        print(("Got unexpected output: %s %s" % (child.before, child.after)))
        sys.exit()
    else:
        child.sendline(password)
    output = child.read()
    return output


def load_lastest_experiment_results(experiments, error_if_no_result = True):
    """
    :param experiments:
    :param error_if_no_result:
    :return:
    """
    results = OrderedDict()
    for ex in experiments:

        ex = load_experiment(ex) if isinstance(ex, string_types) else ex

        name = experiments[ex.get_id()] if isinstance(experiments, dict) else ex if isinstance(ex, string_types) else ex.get_id()

        record = ex.get_latest_record(err_if_none=error_if_no_result, only_completed=True)
        if record is None:
            if error_if_no_result:
                raise Exception("Experiment {} had no result.  Run this experiment to completion before trying to compare its results.".format(ex.get_id()))
            else:
                ARTEMIS_LOGGER.warn('Experiment {} had no records.  Not including this in results'.format(ex.get_id()))
        else:
            results[name] = record.get_result()
    if len(results)==0:
        ARTEMIS_LOGGER.warn('None of your experiments had any results.  Your comparison function will probably show no meaningful result.')
    return results


def select_experiments(user_range, exp_record_dict, return_dict=False):
    exp_filter = _filter_experiments(user_range, exp_record_dict)
    if return_dict:
        return OrderedDict((name, exp_record_dict[name]) for name in exp_record_dict if exp_filter[name])
    else:
        return [name for name in exp_record_dict if exp_filter[name]]


def _filter_experiments(user_range, exp_record_dict):

    if user_range in exp_record_dict:
        is_in = [k==user_range for k in exp_record_dict]
    else:
        number_range = interpret_numbers(user_range)
        if number_range is not None:
            # experiment_ids = [experiment_list[i] for i in number_range]
            is_in = [i in number_range for i in xrange(len(exp_record_dict))]
        elif user_range == 'all':
            # experiment_ids = experiment_list
            is_in = [True]*len(exp_record_dict)
        elif user_range.startswith('has:'):
            phrase = user_range[len('has:'):]
            # experiment_ids = [exp_id for exp_id in experiment_list if phrase in exp_id]
            is_in = [phrase in exp_id for exp_id in exp_record_dict]
        elif user_range.startswith('1diff:'):
            # select experiments whose arguments differ by one element from the selected experiments
            base_range = user_range[len('1diff:'):]
            base_range_exps = select_experiments(base_range, exp_record_dict) # list<experiment_id>
            all_exp_args_hashes = {eid: set(compute_fixed_hash(a) for a in load_experiment(eid).get_args().items()) for eid in exp_record_dict} # dict<experiment_id : set<arg_hashes>>
            # assert all_equal_length(all_exp_args_hashes.values()), 'All variants must have the same number of arguments' # Note: we diable this because we may have lists of experiments with different root functions.
            is_in = [any(len(all_exp_args_hashes[eid].difference(all_exp_args_hashes[other_eid]))<=1 for other_eid in base_range_exps) for eid in exp_record_dict]
        elif user_range.startswith('hasnot:'):
            phrase = user_range[len('hasnot:'):]
            # experiment_ids = [exp_id for exp_id in experiment_list if phrase not in exp_id]
            is_in = [phrase not in exp_id for exp_id in exp_record_dict]
        elif user_range in ('unfinished', 'invalid', 'corrupt'):  # Return all experiments where all records are unfinished/invalid/corrupt
            record_filters = _filter_records(user_range, exp_record_dict)
            # experiment_ids = [exp_id for exp_id in experiment_list if len(record_filters[exp_id])]
            is_in = [all(record_filters[exp_id]) for exp_id in exp_record_dict]
        else:
            raise Exception("Don't know how to use input '{}' to select experiments".format(user_range))

    return OrderedDict((exp_id, exp_is_in) for exp_id, exp_is_in in izip_equal(exp_record_dict, is_in))


def select_experiment_records(user_range, exp_record_dict, flat=True):
    """
    :param user_range:
    :param exp_record_dict: An OrderedDict<experiment_name: list<experiment_record_name>>
    :param flat: Return a list of experiment records, instead of an OrderedDict
    :return: if not flat, an An OrderedDict<experiment_name: list<experiment_record_name>>
        otherwise a list<experiment_record_name>
    """
    filters = _filter_records(user_range, exp_record_dict)
    filtered_dict = OrderedDict((k, [load_experiment_record(record_id) for record_id, f in izip_equal(exp_record_dict[k], filters[k]) if f]) for k in exp_record_dict.keys())
    if flat:
        return [record_id for records in filtered_dict.values() for record_id in records]
    else:
        return filtered_dict


def _filter_records(user_range, exp_record_dict):
    """
    :param user_range:
    :param exp_record_dict:
    :return: An OrderedDict<experiment_id -> list<True or False>> indicating whether each record from the given experiment passed the filter
    """

    def _bitwise(op, filter_set_1, filter_set_2):
        assert op in ('and', 'or')
        filter_set_3 = filter_set_1.copy()
        for k in filter_set_1.keys():
            filter_set_3[k] = [(a or b) if op=='or' else (a and b) for a, b in izip_equal(filter_set_1[k], filter_set_2[k])]
        return filter_set_3

    base = OrderedDict((k, [False]*len(v)) for k, v in exp_record_dict.items())
    if user_range in exp_record_dict:  # User just lists an experiment
        base[user_range] = [True]*len(base[user_range])
        return base

    if '|' in user_range:
        return reduce(lambda a, b: _bitwise('or', a, b), [_filter_records(subrange, exp_record_dict) for subrange in user_range.split('|')])
    if '&' in user_range:
        return reduce(lambda a, b: _bitwise('and', a, b), [_filter_records(subrange, exp_record_dict) for subrange in user_range.split('&')])
    number_range = interpret_numbers(user_range)
    keys = list(exp_record_dict.keys())
    if number_range is not None:
        for i in number_range:
            base[keys[i]] = [True]*len(base[keys[i]])
    elif '.' in user_range:
        exp_rec_pairs = interpret_record_identifier(user_range)
        for exp_number, rec_number in exp_rec_pairs:
            base[keys[exp_number]][rec_number] = True
    elif user_range == 'old':
        for k, v in base.items():
            base[k] = ([True]*(len(v)-1)+[False]) if len(v)>0 else []
    elif user_range == 'corrupt':
        for k, v in base.iteritems():
            base[k] = [load_experiment_record(rec_id).info.get_status_field()==ExpStatusOptions.CORRUPT for rec_id in exp_record_dict[k]]
    elif user_range == 'unfinished':
<<<<<<< HEAD
        for k, v in base.iteritems():
            base[k] = [load_experiment_record(rec_id).info.get_status_field() != ExpStatusOptions.FINISHED for rec_id in exp_record_dict[k]]
=======
        for k, v in base.items():
            base[k] = [load_experiment_record(rec_id).info.get_field(ExpInfoFields.STATUS) != ExpStatusOptions.FINISHED for rec_id in exp_record_dict[k]]
>>>>>>> 87b2d25f
        # filtered_dict = OrderedDict((exp_id, [rec_id for rec_id in records if load_experiment_record(rec_id).info.get_field(ExpInfoFields.STATUS) != ExpStatusOptions.FINISHED]) for exp_id, records in exp_record_dict.iteritems())
    elif user_range == 'invalid':
        for k, v in base.items():
            base[k] = [load_experiment_record(rec_id).args_valid() is False for rec_id in exp_record_dict[k]]
    elif user_range == 'all':
        for k, v in base.items():
            base[k] = [True]*len(v)
    elif user_range == 'errors':
<<<<<<< HEAD
        for k, v in base.iteritems():
            base[k] = [load_experiment_record(rec_id).info.get_status_field() == ExpStatusOptions.ERROR for rec_id in exp_record_dict[k]]
=======
        for k, v in base.items():
            base[k] = [load_experiment_record(rec_id).info.get_field(ExpInfoFields.STATUS)==ExpStatusOptions.ERROR for rec_id in exp_record_dict[k]]
>>>>>>> 87b2d25f
    else:
        raise Exception("Don't know how to interpret subset '{}'".format(user_range))
    return base


def _filter_experiment_record_list(user_range, experiment_record_ids):
    if user_range=='all':
        return [True]*len(experiment_record_ids)
    elif user_range=='new':
        return detect_duplicates(experiment_record_ids, key=record_id_to_experiment_id, keep_last=True)
        # return [n for n, is_old in izip_equal(get_record_ids(), old) if not old]
    elif user_range=='old':
        return [not x for x in _filter_records(user_range, 'new')]
    elif user_range=='orphans':
        orphans = []
        global_lib = get_global_experiment_library()
        for i, record_id in enumerate(experiment_record_ids):
            info = load_experiment_record(record_id).info
            if 'Module' in info:
                try:
                    import_module(info['Module'])
                    if not record_id_to_experiment_id(record_id) in global_lib:
                        orphans.append(True)
                    else:
                        orphans.append(False)
                except ImportError:
                    orphans.append(True)
            else:  # They must be old... lets kill them!
                orphans.append(True)
        return orphans
    # elif user_range
    else:
        which_ones = interpret_numbers(user_range)
        if which_ones is None:
            raise Exception('Could not interpret user range: "{}"'.format(user_range))
        filters = [False]*len(experiment_record_ids)
        for i in which_ones:
            filters[i] = True
        return filters


def select_experiment_records_from_list(user_range, experiment_records):
    return [rec_id for rec_id, f in izip_equal(experiment_records, _filter_experiment_record_list(user_range, experiment_records)) if f]


def interpret_record_identifier(user_range):
    """
    You can identify a single record with, eg 3.4, meaning "record 4 from experiment 3:.
    You can identify a range with, eg 3.1-3, meaning "records 3.1, 3.2, 3.3"
    :param user_range: The user input
    :return: A list of 2 tuples (exp_no, record_no).  e.g [(3, 4)], or [(3, 1), (3, 2), (3, 3)] in the above examples.
    """
    if ',' in user_range:
        parts = user_range.split(',')
        return [pair for p in parts for pair in interpret_record_identifier(p)]
    if '.' not in user_range:
        return None
    else:
        exp_number, record_numbers = user_range.split('.')
        return [(int(exp_number), rec_num) for rec_num in interpret_numbers(record_numbers)]


def interpret_numbers(user_range):
    """
    :param user_range: A string specifying a range of numbers.  Eg.
        interpret_numbers('4-6')==[4,5,6]
        interpret_numbers('4,6')==[4,6]
        interpret_numbers('4,6-9')==[4,6,7,8,9]
    :return: A list of integers, or None if the input is not numberic
    """
    if all(d in '0123456789-,' for d in user_range):
        numbers_and_ranges = user_range.split(',')
        numbers = [n for lst in [[int(s)] if '-' not in s else range(int(s[:s.index('-')]), int(s[s.index('-')+1:])+1) for s in numbers_and_ranges] for n in lst]
        return numbers
    else:
        return None

def run_experiment(experiment, slurm_job = False, experiment_path=None, **experiment_record_kwargs):
    """
    Run an experiment and save the results.  Return a string which uniquely identifies the experiment.
    You can run the experiment again later by calling show_experiment(location_string):

    :param experiment: The experiment object to be run
    :param slurm_job: It True, this function is interpreted as being run from within a SLURM call.
    :param experiment_path: If not None, the 'experiment_directory' option in the 'experiments' section of the .artemisrc file will be temporarily set to this value
    :param experiment_record_kwargs: Passed to ExperimentRecord.

    :return: A location_string, uniquely identifying the experiment.
    """
    if slurm_job:
        """
        If we run an experiment with slurm, then each subprocesses on the SLURM node will try to execute the experiment.
        This has two implications:
        1.) This run_experiment call is executed on a different processor than the processor on which the experiment UI is being executed. Consequently the environment is potentially different and 
        all global variables are reset to their default at artemis load.
        2.) Since we leave the distributed computation to the individual experiment to be executed, we catch these multiple executions here. Instead, we will only allow the first of the slurm nodes to proceed. All other nodes immediatly return.
        The fact that all other nodes immediately return does not impact the SLURM call since the SLURM call is considered finished only when all SLURM nodes terminate.
        I am aware that we could potentially save code and make this super slick by designing a subclass of Experiment which would be a 'DistributedSlurmExperiment', but this is future work.
        For now, this works.
        """
        assert "SLURM_NODEID" in os.environ.keys(), "You indicated that the experiment '{}' is run within a SLURM call, however the environment variable 'SLURM_NODEID' could not be found".format(experiment.get_id())
        if int(os.environ["SLURM_NODEID"]) > 0:
            return
    if experiment_path:
        'As mentioned above, global variables are reset, so I reset the one element I actually use' #TODO: Make this more elegant
        set_non_persistent_config_value(config_filename=".artemisrc", section="experiments", option="experiment_directory", value=experiment_path)

    return experiment.run(**experiment_record_kwargs)


def run_experiment_by_name(name, exp_dict='global', slurm_job=False, experiment_path=None, **experiment_record_kwargs):
    """
    Run an experiment and save the results.  Return a string which uniquely identifies the experiment.
    You can run the experiment again later by calling show_experiment(location_string):

    :param name: The name for the experiment (must reference something in exp_dict)
    :param exp_dict: A dict<str:func> where funcs is a function with no arguments that run the experiment.
    :param slurm_job: It True, this function is interpreted as being run from within a SLURM call.
    :param experiment_path: If not None, the 'experiment_directory' option in the 'experiments' section of the .artemisrc file will be temporarily set to this value
    :param experiment_record_kwargs: Passed to ExperimentRecord.

    :return: A location_string, uniquely identifying the experiment.
    """
    if exp_dict == 'global':
        exp_dict = get_global_experiment_library()
    experiment = exp_dict[name]
    return run_experiment(experiment,slurm_job, experiment_path, **experiment_record_kwargs)


def run_experiment_ignoring_errors(name, **kwargs):
    try:
        return run_experiment_by_name(name, **kwargs)
    except Exception as err:
        traceback.print_exc()


def run_multiple_experiments_with_slurm(experiments, n_parallel=None, raise_exceptions=True, run_args={}, slurm_kwargs={}):
    '''
    Run multiple experiments using slurm, optionally in parallel.
    '''
    if n_parallel and n_parallel > 1:
        raise NotImplementedError("No parallel Slurm execution at the moment. Implement it!")
    else:
        for i,exp in enumerate(experiments):
            nanny = Nanny()
            func = run_experiment
            experiment_path = get_experiment_dir()
            function_call = partial(func, experiment=exp, slurm_job=True, experiment_path=experiment_path,raise_exceptions=raise_exceptions,display_results=False, **run_args)
            spp = SlurmPythonProcess(name="Exp %i"%i, function=function_call,ip_address="127.0.0.1", slurm_kwargs=slurm_kwargs)
            # Using Nanny only for convenient stdout & stderr forwarding.
            nanny.register_child_process(spp,monitor_for_termination=False)
            nanny.execute_all_child_processes(time_out=2)


def run_multiple_experiments(experiments, parallel = False, cpu_count=None, raise_exceptions=True, run_args = {}):
    """
    Run multiple experiments, optionally in parallel with multiprocessing.

    :param experiments: A collection of experiments
    :param parallel: True to run in parallel, with multiprocessing
    :param cpu_count: If parallel, number of CPUs to use (defaults to all)
    :param raise_exceptions: Terminate exectution when one experiment fails.
    :param run_args: Other args to pass to Experiment.run()
    :return: A collection of experiment records.
    """

    if parallel:
        experiment_identifiers = [ex.get_id() for ex in experiments]
        if cpu_count is None:
            cpu_count = multiprocessing.cpu_count()
        func = run_experiment_by_name if raise_exceptions else run_experiment_ignoring_errors
        p = multiprocessing.Pool(processes=cpu_count)
        return p.map(partial(func, **run_args), experiment_identifiers)
    else:
        return [ex.run(raise_exceptions=raise_exceptions, display_results=False, **run_args) for ex in experiments]


def remove_common_results_prefix(results_dict):
    """
    Remove the common prefix for the results you are comparing.
    :param results_dict: An OrderedDict of experiment Results
    :return: An OrderedDict of results with the common beginnings of the keys truncated.
    """
    # TODO: Fix this so that it splits correctly, not just on '.', which is not necessarily a separator.
    assert isinstance(dict, OrderedDict), 'Expecting an OrderedDict of <experiment_name -> result>'

    split_keys = [k.split('.') for k in results_dict.keys()]
    trimmed_keys = remove_common_prefix(split_keys)
    return OrderedDict((k, v) for k, v in izip_equal(trimmed_keys, results_dict.values()))


def get_experient_to_record_dict(experiment_ids = None):
    """
    Given a list of experiment ids, return an OrderedDict whose keys are the experiment ids and whose values
    are lists of experiment record ids.

    :param experiment_ids: A list of experiment ids.  (Defaults to all imported experiments)
    :return: A dict<experiment_id -> list<experiment_record_id>
    """
    if experiment_ids is None:
        experiment_ids = get_global_experiment_library().keys()
    record_ids = get_all_record_ids(experiment_ids)
    exp_rec_dict = OrderedDict((exp_id, []) for exp_id in experiment_ids)
    for rid in record_ids:
        rec = load_experiment_record(rid)
        exp_id = rec.get_experiment_id()
        exp_rec_dict[exp_id].append(rid)
    return exp_rec_dict<|MERGE_RESOLUTION|>--- conflicted
+++ resolved
@@ -4,25 +4,14 @@
 from collections import OrderedDict
 from functools import partial
 from importlib import import_module
-<<<<<<< HEAD
 import os
-
-import time
-
-from artemis.experiments.experiment_record import load_experiment_record, \
-    ExpStatusOptions, ARTEMIS_LOGGER, record_id_to_experiment_id, get_all_record_ids, get_experiment_dir
-from artemis.experiments.experiments import load_experiment, get_global_experiment_library, Experiment
-from artemis.fileman.config_files import get_home_dir, set_non_persistent_config_value
-from artemis.fileman.local_dir import get_local_path
-=======
 from six import string_types
 from six.moves import reduce, xrange
 
 from artemis.experiments.experiment_record import (load_experiment_record, ExpInfoFields,
-    ExpStatusOptions, ARTEMIS_LOGGER, record_id_to_experiment_id)
+    ExpStatusOptions, ARTEMIS_LOGGER, record_id_to_experiment_id, get_all_record_ids, get_experiment_dir)
 from artemis.experiments.experiments import load_experiment, get_global_experiment_library
-from artemis.fileman.config_files import get_home_dir
->>>>>>> 87b2d25f
+from artemis.fileman.config_files import get_home_dir,set_non_persistent_config_value
 from artemis.general.hashing import compute_fixed_hash
 from artemis.general.should_be_builtins import izip_equal, detect_duplicates, remove_common_prefix
 from artemis.remote.child_processes import SlurmPythonProcess, pickle_dumps_without_main_refs, PythonChildProcess, RemotePythonProcess
@@ -193,13 +182,8 @@
         for k, v in base.iteritems():
             base[k] = [load_experiment_record(rec_id).info.get_status_field()==ExpStatusOptions.CORRUPT for rec_id in exp_record_dict[k]]
     elif user_range == 'unfinished':
-<<<<<<< HEAD
-        for k, v in base.iteritems():
-            base[k] = [load_experiment_record(rec_id).info.get_status_field() != ExpStatusOptions.FINISHED for rec_id in exp_record_dict[k]]
-=======
         for k, v in base.items():
             base[k] = [load_experiment_record(rec_id).info.get_field(ExpInfoFields.STATUS) != ExpStatusOptions.FINISHED for rec_id in exp_record_dict[k]]
->>>>>>> 87b2d25f
         # filtered_dict = OrderedDict((exp_id, [rec_id for rec_id in records if load_experiment_record(rec_id).info.get_field(ExpInfoFields.STATUS) != ExpStatusOptions.FINISHED]) for exp_id, records in exp_record_dict.iteritems())
     elif user_range == 'invalid':
         for k, v in base.items():
@@ -208,13 +192,8 @@
         for k, v in base.items():
             base[k] = [True]*len(v)
     elif user_range == 'errors':
-<<<<<<< HEAD
-        for k, v in base.iteritems():
-            base[k] = [load_experiment_record(rec_id).info.get_status_field() == ExpStatusOptions.ERROR for rec_id in exp_record_dict[k]]
-=======
         for k, v in base.items():
             base[k] = [load_experiment_record(rec_id).info.get_field(ExpInfoFields.STATUS)==ExpStatusOptions.ERROR for rec_id in exp_record_dict[k]]
->>>>>>> 87b2d25f
     else:
         raise Exception("Don't know how to interpret subset '{}'".format(user_range))
     return base
