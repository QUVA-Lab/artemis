import getpass
import multiprocessing
import traceback
from collections import OrderedDict
from functools import partial
from importlib import import_module
import os
from six import string_types
from six.moves import reduce, xrange

from artemis.experiments.experiment_record import (load_experiment_record, ExpInfoFields,
    ExpStatusOptions, ARTEMIS_LOGGER, record_id_to_experiment_id, get_all_record_ids, get_experiment_dir)
from artemis.experiments.experiments import load_experiment, get_global_experiment_library
from artemis.fileman.config_files import get_home_dir,set_non_persistent_config_value
from artemis.general.hashing import compute_fixed_hash
<<<<<<< HEAD
from artemis.general.should_be_builtins import izip_equal, detect_duplicates, remove_common_prefix
from artemis.remote.child_processes import SlurmPythonProcess, pickle_dumps_without_main_refs, PythonChildProcess, RemotePythonProcess
from artemis.remote.nanny import Nanny
=======
from artemis.general.should_be_builtins import izip_equal, detect_duplicates, remove_common_prefix, memoize
>>>>>>> f90f4ccc


def pull_experiments(user, ip, experiment_names, include_variants=True):
    """
    Pull experiments from another computer matching the given experiment name.

    :param user:
    :param ip:
    :param experiment_name:
    :param include_variants:
    :return:
    """
    import pexpect
    import sys

    if isinstance(experiment_names, string_types):
        experiment_names = [experiment_names]

    inclusions = ' '.join("--include='**/*-{exp_name}{variants}/*'".format(exp_name=exp_name, variants = '*' if include_variants else '') for exp_name in experiment_names)

    home = get_home_dir()

    command = "rsync -a -m -i {inclusions} --include='*/' --exclude='*' {user}@{ip}:~/.artemis/experiments/ {home}/.artemis/experiments/".format(
        inclusions=inclusions,
        user=user,
        ip=ip,
        home=home
        )
    password = getpass.getpass("Enter password for {}@{}:".format(user, ip))
    child = pexpect.spawn(command)
    code = child.expect([pexpect.TIMEOUT, 'password:'])
    if code == 0:
        print(("Got unexpected output: %s %s" % (child.before, child.after)))
        sys.exit()
    else:
        child.sendline(password)
    output = child.read()
    return output


def load_lastest_experiment_results(experiments, error_if_no_result = True):
    """
    :param experiments:
    :param error_if_no_result:
    :return:
    """
    results = OrderedDict()
    for ex in experiments:

        ex = load_experiment(ex) if isinstance(ex, string_types) else ex

        name = experiments[ex.get_id()] if isinstance(experiments, dict) else ex if isinstance(ex, string_types) else ex.get_id()

        record = ex.get_latest_record(err_if_none=error_if_no_result, only_completed=True)
        if record is None:
            if error_if_no_result:
                raise Exception("Experiment {} had no result.  Run this experiment to completion before trying to compare its results.".format(ex.get_id()))
            else:
                ARTEMIS_LOGGER.warn('Experiment {} had no records.  Not including this in results'.format(ex.get_id()))
        else:
            results[name] = record.get_result()
    if len(results)==0:
        ARTEMIS_LOGGER.warn('None of your experiments had any results.  Your comparison function will probably show no meaningful result.')
    return results


def select_experiments(user_range, exp_record_dict, return_dict=False):
    exp_filter = _filter_experiments(user_range, exp_record_dict)
    if return_dict:
        return OrderedDict((name, exp_record_dict[name]) for name in exp_record_dict if exp_filter[name])
    else:
        return [name for name in exp_record_dict if exp_filter[name]]


def select_last_record_of_experiments(user_range, exp_record_dict):
    experiments = select_experiments(user_range=user_range, exp_record_dict=exp_record_dict)
    records = [load_experiment(ex).get_latest_record(only_completed=True, err_if_none=False) for ex in experiments]
    if None in records:
        print('WARNING: Experiments {} have no completed records.', [e for e, r in izip_equal(experiments, records) if r is None])
    return records


def _filter_experiments(user_range, exp_record_dict):

    if user_range in exp_record_dict:
        is_in = [k==user_range for k in exp_record_dict]
    else:
        number_range = interpret_numbers(user_range)
        if number_range is not None:
            # experiment_ids = [experiment_list[i] for i in number_range]
            is_in = [i in number_range for i in xrange(len(exp_record_dict))]
        elif user_range == 'all':
            # experiment_ids = experiment_list
            is_in = [True]*len(exp_record_dict)
        elif user_range.startswith('has:'):
            phrase = user_range[len('has:'):]
            # experiment_ids = [exp_id for exp_id in experiment_list if phrase in exp_id]
            is_in = [phrase in exp_id for exp_id in exp_record_dict]
        elif user_range.startswith('1diff:'):
            # select experiments whose arguments differ by one element from the selected experiments
            base_range = user_range[len('1diff:'):]
            base_range_exps = select_experiments(base_range, exp_record_dict) # list<experiment_id>
            all_exp_args_hashes = {eid: set(compute_fixed_hash(a) for a in load_experiment(eid).get_args().items()) for eid in exp_record_dict} # dict<experiment_id : set<arg_hashes>>
            # assert all_equal_length(all_exp_args_hashes.values()), 'All variants must have the same number of arguments' # Note: we diable this because we may have lists of experiments with different root functions.
            is_in = [any(len(all_exp_args_hashes[eid].difference(all_exp_args_hashes[other_eid]))<=1 for other_eid in base_range_exps) for eid in exp_record_dict]
        elif user_range.startswith('hasnot:'):
            phrase = user_range[len('hasnot:'):]
            # experiment_ids = [exp_id for exp_id in experiment_list if phrase not in exp_id]
            is_in = [phrase not in exp_id for exp_id in exp_record_dict]
        elif user_range in ('unfinished', 'invalid', 'corrupt'):  # Return all experiments where all records are unfinished/invalid/corrupt
            record_filters = _filter_records(user_range, exp_record_dict)
            # experiment_ids = [exp_id for exp_id in experiment_list if len(record_filters[exp_id])]
            is_in = [all(record_filters[exp_id]) for exp_id in exp_record_dict]
        else:
            raise Exception("Don't know how to use input '{}' to select experiments".format(user_range))

    return OrderedDict((exp_id, exp_is_in) for exp_id, exp_is_in in izip_equal(exp_record_dict, is_in))


def select_experiment_records(user_range, exp_record_dict, flat=True, load_records = True):
    """
    :param user_range:
    :param exp_record_dict: An OrderedDict<experiment_name: list<experiment_record_name>>
    :param flat: Return a list of experiment records, instead of an OrderedDict
    :return: if not flat, an An OrderedDict<experiment_name: list<experiment_record_name>>
        otherwise a list<experiment_record_name>
    """
    filters = _filter_records(user_range, exp_record_dict)
    filtered_dict = _select_record_from_filters(filters, exp_record_dict) if load_records else _select_record_ids_from_filters(filters, exp_record_dict)
    if flat:
        return [record_id for records in filtered_dict.values() for record_id in records]
    else:
        return filtered_dict


def _select_record_from_filters(filters, exp_record_dict):
    return OrderedDict((k, [load_experiment_record(record_id) for record_id, f in izip_equal(exp_record_dict[k], filters[k]) if f]) for k in exp_record_dict.keys())


def _select_record_ids_from_filters(filters, exp_record_dict):
    return OrderedDict((k, [record_id for record_id, f in izip_equal(exp_record_dict[k], filters[k]) if f]) for k in exp_record_dict.keys())


def _bitwise_and(a, b):
    return [a_ and b_ for a_, b_ in izip_equal(a, b)]


def _bitwise_or(a, b):
    return [a_ or b_ for a_, b_ in izip_equal(a, b)]


def _bitwise_andcascade(a, b):
    """
    :param a: A list of booleans whose length matches the number of True elements in b
    :param b: A list of booleans
    :return: A list
    """
    assert sum(b) == len(a), 'The number of elements in b: {}, did not match the number of true elements in a: {}'.format(sum(b), len(a))
    a_iter = iter(a)
    return [b_ and next(a_iter) for b_ in b]


def _bitwise_not(a):
    return [not a_ for a_ in a]


def _bitwise_filter_op(op, *filter_sets):

    output_set = filter_sets[0].copy()
    if op=='not':
        assert len(filter_sets)==1
        for k in output_set.keys():
            output_set[k] = _bitwise_not(filter_sets[0][k])
    elif op in ('and', 'or'):
        for k in output_set.keys():
            output_set[k] = reduce(_bitwise_and if op=='and' else _bitwise_or, [fs[k] for fs in filter_sets])
    elif op=='andcascade':
        for k in output_set.keys():
            output_set[k] = reduce(_bitwise_andcascade, [fs[k] for fs in filter_sets[::-1]])
    else:
        raise AssertionError('op should be one of {}'.format(('and', 'or', 'andcascade', 'not')))
    return output_set


def _filter_records(user_range, exp_record_dict):
    """
    :param user_range:
    :param exp_record_dict:
    :return: An OrderedDict<experiment_id -> list<True or False>> indicating whether each record from the given experiment passed the filter
    """

    if user_range=='unfinished':
        return _filter_records('~finished', exp_record_dict)
    elif user_range=='last':
        return _filter_records('~old', exp_record_dict)
    elif '|' in user_range:
        return _bitwise_filter_op('or', *[_filter_records(subrange, exp_record_dict) for subrange in user_range.split('|')])
    elif '&' in user_range:
        return _bitwise_filter_op('and', *[_filter_records(subrange, exp_record_dict) for subrange in user_range.split('&')])
    elif '>' in user_range:
        ix = user_range.index('>')
        first_part, second_part = user_range[:ix], user_range[ix+1:]
        _first_stage_filters = _filter_records(first_part, exp_record_dict)
        _new_dict = _select_record_ids_from_filters(_first_stage_filters, exp_record_dict)
        _second_stage_filters = _filter_records(second_part, _new_dict)
        return _bitwise_filter_op('andcascade', _first_stage_filters, _second_stage_filters)

        # subparts = user_range.split('>')
        # _new_dict = exp_record_dict
        # filters = []
        # for part in subparts:
        #     filters.append(_filter_records(part, _new_dict))
        #     _new_dict = _select_record_ids_from_filters(filters[-1], _new_dict)
        # return _bitwise_filter_op('andcascade', *filters)
    elif user_range.startswith('~'):
        return _bitwise_filter_op('not', _filter_records(user_range[1:], exp_record_dict))

    base = OrderedDict((k, [False]*len(v)) for k, v in exp_record_dict.items())
    if user_range in exp_record_dict:  # User just lists an experiment
        base[user_range] = [True]*len(base[user_range])
        return base

    number_range = interpret_numbers(user_range)
    keys = list(exp_record_dict.keys())
    if number_range is not None:
        for i in number_range:
            if i>len(keys):
                raise RecordSelectionError('Experiment {} does not exist (they go from 0 to {})'.format(i, len(keys)-1))
            base[keys[i]] = [True]*len(base[keys[i]])
    elif '.' in user_range:
        exp_rec_pairs = interpret_record_identifier(user_range)
        for exp_number, rec_number in exp_rec_pairs:
            if rec_number>=len(base[keys[exp_number]]):
                raise RecordSelectionError('Selection {}.{} does not exist.'.format(exp_number, rec_number))
            base[keys[exp_number]][rec_number] = True
    elif user_range == 'old':
        for k, v in base.items():
            base[k] = ([True]*(len(v)-1)+[False]) if len(v)>0 else []
<<<<<<< HEAD
    elif user_range == 'corrupt':
        for k, v in base.items():
            base[k] = [load_experiment_record(rec_id).info.get_status_field()==ExpStatusOptions.CORRUPT for rec_id in exp_record_dict[k]]
    elif user_range == 'unfinished':
        for k, v in base.items():
            base[k] = [load_experiment_record(rec_id).info.get_field(ExpInfoFields.STATUS) != ExpStatusOptions.FINISHED for rec_id in exp_record_dict[k]]
=======
    elif user_range == 'finished':
        for k, v in base.iteritems():
            base[k] = [load_experiment_record(rec_id).info.get_field(ExpInfoFields.STATUS) == ExpStatusOptions.FINISHED for rec_id in exp_record_dict[k]]
>>>>>>> f90f4ccc
    elif user_range == 'invalid':
        for k, v in base.items():
            base[k] = [load_experiment_record(rec_id).args_valid() is False for rec_id in exp_record_dict[k]]
    elif user_range == 'all':
        for k, v in base.items():
            base[k] = [True]*len(v)
    elif user_range == 'errors':
        for k, v in base.items():
            base[k] = [load_experiment_record(rec_id).info.get_field(ExpInfoFields.STATUS)==ExpStatusOptions.ERROR for rec_id in exp_record_dict[k]]
    else:
        raise RecordSelectionError("Don't know how to interpret subset '{}'".format(user_range))
    return base


class RecordSelectionError(Exception):

    pass


def _filter_experiment_record_list(user_range, experiment_record_ids):
    if user_range=='all':
        return [True]*len(experiment_record_ids)
    elif user_range=='new':
        return detect_duplicates(experiment_record_ids, key=record_id_to_experiment_id, keep_last=True)
        # return [n for n, is_old in izip_equal(get_record_ids(), old) if not old]
    elif user_range=='old':
        return [not x for x in _filter_records(user_range, 'new')]
    elif user_range=='orphans':
        orphans = []
        global_lib = get_global_experiment_library()
        for i, record_id in enumerate(experiment_record_ids):
            info = load_experiment_record(record_id).info
            if 'Module' in info:
                try:
                    import_module(info['Module'])
                    if not record_id_to_experiment_id(record_id) in global_lib:
                        orphans.append(True)
                    else:
                        orphans.append(False)
                except ImportError:
                    orphans.append(True)
            else:  # They must be old... lets kill them!
                orphans.append(True)
        return orphans
    # elif user_range
    else:
        which_ones = interpret_numbers(user_range)
        if which_ones is None:
            raise Exception('Could not interpret user range: "{}"'.format(user_range))
        filters = [False]*len(experiment_record_ids)
        for i in which_ones:
            filters[i] = True
        return filters


def select_experiment_records_from_list(user_range, experiment_records):
    return [rec_id for rec_id, f in izip_equal(experiment_records, _filter_experiment_record_list(user_range, experiment_records)) if f]


def interpret_record_identifier(user_range):
    """
    You can identify a single record with, eg 3.4, meaning "record 4 from experiment 3:.
    You can identify a range with, eg 3.1-3, meaning "records 3.1, 3.2, 3.3"
    :param user_range: The user input
    :return: A list of 2 tuples (exp_no, record_no).  e.g [(3, 4)], or [(3, 1), (3, 2), (3, 3)] in the above examples.
    """
    if ',' in user_range:
        parts = user_range.split(',')
        return [pair for p in parts for pair in interpret_record_identifier(p)]
    if '.' not in user_range:
        return None
    else:
        exp_number, record_numbers = user_range.split('.')
        return [(int(exp_number), rec_num) for rec_num in interpret_numbers(record_numbers)]


def interpret_numbers(user_range):
    """
    :param user_range: A string specifying a range of numbers.  Eg.
        interpret_numbers('4-6')==[4,5,6]
        interpret_numbers('4,6')==[4,6]
        interpret_numbers('4,6-9')==[4,6,7,8,9]
    :return: A list of integers, or None if the input is not numberic
    """
    if all(d in '0123456789-,' for d in user_range):
        numbers_and_ranges = user_range.split(',')
        numbers = [n for lst in [[int(s)] if '-' not in s else range(int(s[:s.index('-')]), int(s[s.index('-')+1:])+1) for s in numbers_and_ranges] for n in lst]
        return numbers
    else:
        return None

def run_experiment(experiment, slurm_job = False, experiment_path=None, **experiment_record_kwargs):
    """
    Run an experiment and save the results.  Return a string which uniquely identifies the experiment.
    You can run the experiment again later by calling show_experiment(location_string):

    :param experiment: The experiment object to be run
    :param slurm_job: It True, this function is interpreted as being run from within a SLURM call.
    :param experiment_path: If not None, the 'experiment_directory' option in the 'experiments' section of the .artemisrc file will be temporarily set to this value
    :param experiment_record_kwargs: Passed to ExperimentRecord.

    :return: A location_string, uniquely identifying the experiment.
    """
    if slurm_job:
        """
        If we run an experiment with slurm, then each subprocesses on the SLURM node will try to execute the experiment.
        This has two implications:
        1.) This run_experiment call is executed on a different processor than the processor on which the experiment UI is being executed. Consequently the environment is potentially different and 
        all global variables are reset to their default at artemis load.
        2.) Since we leave the distributed computation to the individual experiment to be executed, we catch these multiple executions here. Instead, we will only allow the first of the slurm nodes to proceed. All other nodes immediatly return.
        The fact that all other nodes immediately return does not impact the SLURM call since the SLURM call is considered finished only when all SLURM nodes terminate.
        I am aware that we could potentially save code and make this super slick by designing a subclass of Experiment which would be a 'DistributedSlurmExperiment', but this is future work.
        For now, this works.
        """
        assert "SLURM_NODEID" in os.environ.keys(), "You indicated that the experiment '{}' is run within a SLURM call, however the environment variable 'SLURM_NODEID' could not be found".format(experiment.get_id())
        if int(os.environ["SLURM_NODEID"]) > 0:
            return
    if experiment_path:
        'As mentioned above, global variables are reset, so I reset the one element I actually use' #TODO: Make this more elegant
        set_non_persistent_config_value(config_filename=".artemisrc", section="experiments", option="experiment_directory", value=experiment_path)

    return experiment.run(**experiment_record_kwargs)


def run_experiment_by_name(name, exp_dict='global', slurm_job=False, experiment_path=None, **experiment_record_kwargs):
    """
    Run an experiment and save the results.  Return a string which uniquely identifies the experiment.
    You can run the experiment again later by calling show_experiment(location_string):

    :param name: The name for the experiment (must reference something in exp_dict)
    :param exp_dict: A dict<str:func> where funcs is a function with no arguments that run the experiment.
    :param slurm_job: It True, this function is interpreted as being run from within a SLURM call.
    :param experiment_path: If not None, the 'experiment_directory' option in the 'experiments' section of the .artemisrc file will be temporarily set to this value
    :param experiment_record_kwargs: Passed to ExperimentRecord.

    :return: A location_string, uniquely identifying the experiment.
    """
    if exp_dict == 'global':
        exp_dict = get_global_experiment_library()
    experiment = exp_dict[name]
    return run_experiment(experiment,slurm_job, experiment_path, **experiment_record_kwargs)


def run_experiment_ignoring_errors(name, **kwargs):
    try:
        return run_experiment_by_name(name, **kwargs)
    except Exception as err:
        traceback.print_exc()


<<<<<<< HEAD
def run_multiple_experiments_with_slurm(experiments, n_parallel=None, raise_exceptions=True, run_args={}, slurm_kwargs={}):
    '''
    Run multiple experiments using slurm, optionally in parallel.
    '''
    if n_parallel and n_parallel > 1:
        raise NotImplementedError("No parallel Slurm execution at the moment. Implement it!")
    else:
        for i,exp in enumerate(experiments):
            nanny = Nanny()
            func = run_experiment
            experiment_path = get_experiment_dir()
            function_call = partial(func, experiment=exp, slurm_job=True, experiment_path=experiment_path,raise_exceptions=raise_exceptions,display_results=False, **run_args)
            spp = SlurmPythonProcess(name="Exp %i"%i, function=function_call,ip_address="127.0.0.1", slurm_kwargs=slurm_kwargs)
            # Using Nanny only for convenient stdout & stderr forwarding.
            nanny.register_child_process(spp,monitor_for_termination=False)
            nanny.execute_all_child_processes(time_out=2)


def run_multiple_experiments(experiments, parallel = False, cpu_count=None, raise_exceptions=True, run_args = {}):
=======
def run_multiple_experiments(experiments, parallel = False, cpu_count=None, display_results=False, raise_exceptions=True, notes = (), run_args = {}):
>>>>>>> f90f4ccc
    """
    Run multiple experiments, optionally in parallel with multiprocessing.

    :param experiments: A collection of experiments
    :param parallel: True to run in parallel, with multiprocessing
    :param cpu_count: If parallel, number of CPUs to use (defaults to all)
    :param raise_exceptions: Terminate exectution when one experiment fails.
    :param run_args: Other args to pass to Experiment.run()
    :return: A collection of experiment records.
    """

    if parallel:
        experiment_identifiers = [ex.get_id() for ex in experiments]
        if cpu_count is None:
            cpu_count = multiprocessing.cpu_count()
        func = run_experiment_by_name if raise_exceptions else run_experiment_ignoring_errors
        p = multiprocessing.Pool(processes=cpu_count)
        return p.map(partial(func, notes=notes, **run_args), experiment_identifiers)
    else:
        return [ex.run(raise_exceptions=raise_exceptions, display_results=display_results, notes=notes, **run_args) for ex in experiments]


def remove_common_results_prefix(results_dict):
    """
    Remove the common prefix for the results you are comparing.
    :param results_dict: An OrderedDict of experiment Results
    :return: An OrderedDict of results with the common beginnings of the keys truncated.
    """
    # TODO: Fix this so that it splits correctly, not just on '.', which is not necessarily a separator.
    assert isinstance(dict, OrderedDict), 'Expecting an OrderedDict of <experiment_name -> result>'

    split_keys = [k.split('.') for k in results_dict.keys()]
    trimmed_keys = remove_common_prefix(split_keys)
    return OrderedDict((k, v) for k, v in izip_equal(trimmed_keys, results_dict.values()))


<<<<<<< HEAD
def get_experient_to_record_dict(experiment_ids = None):
    """
    Given a list of experiment ids, return an OrderedDict whose keys are the experiment ids and whose values
    are lists of experiment record ids.

    :param experiment_ids: A list of experiment ids.  (Defaults to all imported experiments)
    :return: A dict<experiment_id -> list<experiment_record_id>
    """
    if experiment_ids is None:
        experiment_ids = get_global_experiment_library().keys()
    record_ids = get_all_record_ids(experiment_ids)
    exp_rec_dict = OrderedDict((exp_id, []) for exp_id in experiment_ids)
    for rid in record_ids:
        rec = load_experiment_record(rid)
        exp_id = rec.get_experiment_id()
        exp_rec_dict[exp_id].append(rid)
    return exp_rec_dict
=======
def deprefix_experiment_ids(experiment_ids):
    """
    Given a list of experiment ids, removed the common root experiments from the list.
    :param experiment_ids: A list of experiment ids.
    :return: A list of experiment ids with the root prefix removed.
    """

    # First build dict mapping experiment_ids to their parents experiment_ids
    glib = get_global_experiment_library()
    exp_to_parent = {}
    for eid in glib.keys():
        ex = glib[eid]
        for var in ex.get_variants():
            exp_to_parent[var.get_id()] = ex.get_id()

    @memoize
    def get_experiment_tuple(exp_id):
        if exp_id in exp_to_parent:
            parent_id = exp_to_parent[exp_id]
            parent_tuple = get_experiment_tuple(parent_id)
            return parent_tuple + (exp_id[len(parent_id)+1:], )
        else:
            return (exp_id, )

    # Then for each experiment in the list,
    tuples = [get_experiment_tuple(eid) for eid in experiment_ids]
    de_prefixed_tuples = remove_common_prefix(tuples, keep_base=False)
    new_strings = ['.'+'.'.join(ex_tup) for ex_tup in de_prefixed_tuples]
    return new_strings
>>>>>>> f90f4ccc
<|MERGE_RESOLUTION|>--- conflicted
+++ resolved
@@ -1,25 +1,20 @@
 import getpass
-import multiprocessing
 import traceback
 from collections import OrderedDict
 from functools import partial
 from importlib import import_module
 import os
+import multiprocessing
 from six import string_types
 from six.moves import reduce, xrange
-
 from artemis.experiments.experiment_record import (load_experiment_record, ExpInfoFields,
     ExpStatusOptions, ARTEMIS_LOGGER, record_id_to_experiment_id, get_all_record_ids, get_experiment_dir)
 from artemis.experiments.experiments import load_experiment, get_global_experiment_library
 from artemis.fileman.config_files import get_home_dir,set_non_persistent_config_value
 from artemis.general.hashing import compute_fixed_hash
-<<<<<<< HEAD
-from artemis.general.should_be_builtins import izip_equal, detect_duplicates, remove_common_prefix
-from artemis.remote.child_processes import SlurmPythonProcess, pickle_dumps_without_main_refs, PythonChildProcess, RemotePythonProcess
+from artemis.remote.child_processes import SlurmPythonProcess
 from artemis.remote.nanny import Nanny
-=======
 from artemis.general.should_be_builtins import izip_equal, detect_duplicates, remove_common_prefix, memoize
->>>>>>> f90f4ccc
 
 
 def pull_experiments(user, ip, experiment_names, include_variants=True):
@@ -258,18 +253,12 @@
     elif user_range == 'old':
         for k, v in base.items():
             base[k] = ([True]*(len(v)-1)+[False]) if len(v)>0 else []
-<<<<<<< HEAD
     elif user_range == 'corrupt':
         for k, v in base.items():
             base[k] = [load_experiment_record(rec_id).info.get_status_field()==ExpStatusOptions.CORRUPT for rec_id in exp_record_dict[k]]
-    elif user_range == 'unfinished':
-        for k, v in base.items():
-            base[k] = [load_experiment_record(rec_id).info.get_field(ExpInfoFields.STATUS) != ExpStatusOptions.FINISHED for rec_id in exp_record_dict[k]]
-=======
     elif user_range == 'finished':
         for k, v in base.iteritems():
             base[k] = [load_experiment_record(rec_id).info.get_field(ExpInfoFields.STATUS) == ExpStatusOptions.FINISHED for rec_id in exp_record_dict[k]]
->>>>>>> f90f4ccc
     elif user_range == 'invalid':
         for k, v in base.items():
             base[k] = [load_experiment_record(rec_id).args_valid() is False for rec_id in exp_record_dict[k]]
@@ -420,7 +409,6 @@
         traceback.print_exc()
 
 
-<<<<<<< HEAD
 def run_multiple_experiments_with_slurm(experiments, n_parallel=None, raise_exceptions=True, run_args={}, slurm_kwargs={}):
     '''
     Run multiple experiments using slurm, optionally in parallel.
@@ -439,10 +427,7 @@
             nanny.execute_all_child_processes(time_out=2)
 
 
-def run_multiple_experiments(experiments, parallel = False, cpu_count=None, raise_exceptions=True, run_args = {}):
-=======
 def run_multiple_experiments(experiments, parallel = False, cpu_count=None, display_results=False, raise_exceptions=True, notes = (), run_args = {}):
->>>>>>> f90f4ccc
     """
     Run multiple experiments, optionally in parallel with multiprocessing.
 
@@ -479,7 +464,6 @@
     return OrderedDict((k, v) for k, v in izip_equal(trimmed_keys, results_dict.values()))
 
 
-<<<<<<< HEAD
 def get_experient_to_record_dict(experiment_ids = None):
     """
     Given a list of experiment ids, return an OrderedDict whose keys are the experiment ids and whose values
@@ -497,7 +481,8 @@
         exp_id = rec.get_experiment_id()
         exp_rec_dict[exp_id].append(rid)
     return exp_rec_dict
-=======
+
+
 def deprefix_experiment_ids(experiment_ids):
     """
     Given a list of experiment ids, removed the common root experiments from the list.
@@ -526,5 +511,4 @@
     tuples = [get_experiment_tuple(eid) for eid in experiment_ids]
     de_prefixed_tuples = remove_common_prefix(tuples, keep_base=False)
     new_strings = ['.'+'.'.join(ex_tup) for ex_tup in de_prefixed_tuples]
-    return new_strings
->>>>>>> f90f4ccc
+    return new_strings