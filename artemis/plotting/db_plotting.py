from collections import OrderedDict, namedtuple
from artemis.plotting.data_conversion import vector_length_to_tile_dims
from artemis.plotting.matplotlib_backend import get_plot_from_data
from artemis.plotting.plotting_backend import LinePlot, ImagePlot
from matplotlib import gridspec
from matplotlib import pyplot as plt
__author__ = 'peter'


_PlotWindow = namedtuple('PlotWindow', ['figure', 'subplots'])

_Subplot = namedtuple('Subplot', ['axis', 'plot_object'])

_DBPLOT_FIGURES = {}  # An dict<figure_name: _PlotWindow(figure, OrderedDict<subplot_name:_Subplot>)>


def dbplot(data, name = None, plot_constructor = None, plot_mode = 'live', draw_now = True, hang = False, title=None, fig = None):
    """
    Plot arbitrary data.  This program tries to figure out what type of plot to use.

    :param data: Any data.  Hopefully, we at dbplot will be able to figure out a plot for it.
    :param name: A name uniquely identifying this plot.
    :param plot_constructor: A specialized constructor to be used the first time when plotting.  You can also pass
        certain string to give hints as to what kind of plot you want (can resolve cases where the given data could be
        plotted in multiple ways):
        'line': Plots a line plot
        'img': An image plot
        'colour': A colour image plot
        'pic': A picture (no scale bars, axis labels, etc).
    :param plot_mode: Influences how the data should be used to choose the plot type:
        'live': Best for 'live' plots that you intend to update as new data arrives
        'static': Best for 'static' plots, that you do not intend to update
        'image': Try to represent the plot as an image
    :param draw_now: Draw the plot now (you may choose false if you're going to add another plot immediately after and
        don't want have to draw this one again.
    :param hang: Hang on the plot (wait for it to be closed before continuing)
    :param title: Title of the plot (will default to name if not included)
    :param fig: Name of the figure - use this when you want to create multiple figures.
    """
    if isinstance(fig, plt.Figure):
        assert None not in _DBPLOT_FIGURES, "If you pass a figure, you can only do it on the first call to dbplot (for now)"
        _DBPLOT_FIGURES[None] = fig
        fig = None
    elif fig not in _DBPLOT_FIGURES:
        _DBPLOT_FIGURES[fig] = _PlotWindow(figure = plt.figure(), subplots=OrderedDict())
        if name is not None:
            _DBPLOT_FIGURES[fig].figure.canvas.set_window_title(fig)

    suplot_dict = _DBPLOT_FIGURES[fig].subplots

    if name not in suplot_dict:
        if isinstance(plot_constructor, str):
            plot = {
                'line': LinePlot,
                'img': ImagePlot,
                'colour': lambda: ImagePlot(is_colour_data=True),
                'pic': lambda: ImagePlot(show_clims=False)
                }[plot_constructor]()
        elif plot_constructor is None:
            plot = get_plot_from_data(data, mode=plot_mode)
        else:
            assert hasattr(plot_constructor, "__call__")
            plot = plot_constructor()

        _extend_subplots(fig=fig, subplot_name=name, plot_object=plot)  # This guarantees that the new plot will exist

    # Update the relevant data and plot it.  TODO: Add option for plotting update interval
    plot = _DBPLOT_FIGURES[fig].subplots[name].plot_object
    plot.update(data)
    if title is not None:
        _DBPLOT_FIGURES[fig].subplots[name].axis.set_title(title)
    plot.plot()
    plt.figure(_DBPLOT_FIGURES[fig].figure.number)
    if draw_now:
        if hang:
            plt.show()
        else:
            plt.draw()
<<<<<<< HEAD
            plt.pause(0.0001)
=======
            plt.pause(0.00001)  # Annoyingly required by some matplotlib backends to display
>>>>>>> 5eca6a99


def clear_dbplot(fig = None):
    plt.figure(_DBPLOT_FIGURES[fig].figure.number)
    plt.clf()
    _DBPLOT_FIGURES[fig].subplots.clear()


def _extend_subplots(fig, subplot_name, plot_object):
    """
    :param fig: Name for figure to extend subplots on
    :param subplot_name: Name of the new subplot in that figure
    :param plot_object: The plotting object to display
    :return:
    """
    assert fig in _DBPLOT_FIGURES
    old_key_names = _DBPLOT_FIGURES[fig].subplots.keys()
    plt.figure(_DBPLOT_FIGURES[fig].figure.number)
    n_rows, n_cols = vector_length_to_tile_dims(len(old_key_names)+1)
    gs = gridspec.GridSpec(n_rows, n_cols)
    for g, k in zip(gs, old_key_names):  # (gs can be longer but zip will just go to old_key_names)
        ax = _DBPLOT_FIGURES[fig].subplots[k].axis
        ax.set_position(g.get_position(_DBPLOT_FIGURES[fig].figure))

    # Add the new plot
    ax=_DBPLOT_FIGURES[fig].figure.add_subplot(gs[len(old_key_names)])
    ax.set_title(subplot_name)
    _DBPLOT_FIGURES[fig].subplots[subplot_name] = _Subplot(axis=ax, plot_object=plot_object)<|MERGE_RESOLUTION|>--- conflicted
+++ resolved
@@ -76,11 +76,7 @@
             plt.show()
         else:
             plt.draw()
-<<<<<<< HEAD
-            plt.pause(0.0001)
-=======
             plt.pause(0.00001)  # Annoyingly required by some matplotlib backends to display
->>>>>>> 5eca6a99
 
 
 def clear_dbplot(fig = None):
