--- conflicted
+++ resolved
@@ -206,46 +206,22 @@
         best_score: The best score
     """
     assert enter_on in ('every', 'test')
+    best_score = None
     prediction_function_to_probe = predict_fcn[0][0] if isinstance(predict_fcn, list) else None
     last_time = last_epoch = 0.
-    score_keeper = TrackBest(score_func=lambda score: score['test', prediction_function_to_probe, score_measure])
     for (x_mini, y_mini), info in zip_minibatch_iterate_info(dataset.training_set.xy, minibatch_size=minibatch_size, n_epochs=n_epochs, test_epochs=test_epochs):
         if info.test_now:
             rate = (info.time-last_time)/(info.epoch - last_epoch) if info.epoch>0 else float('nan')
             print 'Epoch {}.  Rate: {:.3g}s/epoch'.format(info.epoch, rate)
             last_epoch = info.epoch
             last_time = info.time
-<<<<<<< HEAD
-            score = assess_prediction_functions(dataset, functions=predict_fcn, costs=percent_argmax_correct, print_results=True)
-            best_score = score_keeper(score)
-            if enter_on=='test':
-                yield score, best_score
-        if enter_on=='every':
-            yield
-=======
             score = assess_prediction_functions(dataset, functions=predict_fcn, costs=score_measure, print_results=True)
->>>>>>> 1932c38c
         if not info.done:
             train_fcn(x_mini, y_mini)
     print 'Best Score:'
     print_score_results(best_score)
 
 
-<<<<<<< HEAD
-class TrackBest(object):
-
-    def __init__(self, score_func):
-        self.best = None
-        self.score_func = score_func
-
-    def __call__(self, score):
-        if self.best is None or self.score_func(score) > self.score_func(self.best):
-            self.best = score
-        return self.best
-
-    def get_best(self):
-        return self.best
-=======
 def train_online_predictor(dataset, train_fcn, predict_fcn, minibatch_size, n_epochs=None, test_epochs=None,
         score_measure='percent_argmax_correct', test_callback=None, training_callback = None):
     """
@@ -287,23 +263,6 @@
     return info_score_pairs
 
 
-class _TrackBestScore(object):
-
-    def __init__(self, subset, prediction_function, score_measure):
-        self.subset = subset
-        self.prediction_function = prediction_function
-        self.score_measure = score_measure
-        self.best = None
-
-    def update(self, score):
-        """
-        :param score: A dict whose values are referenced by the tuple: [subset, prediction_function, score_measure]
-        :return:
-        """
-        self.best = score if self.best is None or score['test', self.prediction_function_to_probe, self.score_measure] > self.best['test', self.prediction_function_to_probe, self.score_measure] else self.best
-        return self.best
-
-
 def get_best_score(score_info_pairs, subset = 'test', prediction_function = None, score_measure = None, lower_is_better = False):
     """
     Given a list of (info, score) pairs which represet the progress over training, find the best score and return it.
@@ -337,5 +296,4 @@
 
 def print_best_score(score_info_pairs, **best_score_kwargs):
     best_info, best_score = get_best_score(score_info_pairs, **best_score_kwargs)
-    print_score_results(score=best_score, info=best_info)
->>>>>>> 1932c38c
+    print_score_results(score=best_score, info=best_info)