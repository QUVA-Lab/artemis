--- conflicted
+++ resolved
@@ -390,7 +390,7 @@
         info_score_pair_sequences = [info_score_pair_sequences]
 
     if isinstance(info_score_pair_sequences, (list, tuple)):
-        info_score_pair_sequences = OrderedDict((ix, ispc) for ispc in info_score_pair_sequences)
+        info_score_pair_sequences = OrderedDict((ix, ispc) for ix, ispc in enumerate(info_score_pair_sequences))
 
     from matplotlib import pyplot as plt
 
@@ -472,12 +472,8 @@
 
 
 def train_and_test_online_predictor(dataset, train_fcn, predict_fcn, minibatch_size, n_epochs=None, test_epochs=None,
-<<<<<<< HEAD
-            score_measure='percent_argmax_correct', test_on = 'training+test', test_callback=None, training_callback = None, score_collection = None):
-=======
             score_measure='percent_argmax_correct', test_callback=None, training_callback = None, score_collection = None,
-            pass_iteration_info_to_training = False):
->>>>>>> d5deba50
+            test_on = 'training+test', pass_iteration_info_to_training = False):
     """
     Train an online predictor.  Return a data structure with info about the training.
     :param dataset: A DataSet object
@@ -494,6 +490,7 @@
     :param training_callback: Function to be called after every training iteration.  It has the form f(info, x, y) where
     :param score_collection: If not None, a InfoScoreCollection object into which you save scores.  This allows you to
         access the scores before this function returns.
+    :param test_on: What to run tests on: {'training', 'test', 'training+test'}
     :param pass_iteration_info_to_training: Pass an IterationInfo object into the training function (x, y, iter_info).
         This object contains fields (epoch, sample, time) which can be used to do things like adjust parameters on a schedule.
     :return: A list<info, scores>  where...
