--- conflicted
+++ resolved
@@ -1,8 +1,3 @@
-<<<<<<< HEAD
-from artemis.general.nested_structures import flatten_struct, get_meta_object, NestedType, \
-    seqstruct_to_structseq, structseq_to_seqstruct, nested_map, get_leaf_values
-=======
->>>>>>> e6e3db7d
 import numpy as np
 import pytest
 from pytest import raises
@@ -128,20 +123,12 @@
     assert dict(fa) == {'a': 1, 'b': None, 'c[0]': 1, 'c[1]': 2, 'c[2]': None}
 
 
-def test_get_leaf_values():
-    assert get_leaf_values([6]+[{'x': 3, 'y': [i, 'aaa']} for i in xrange(4)]) == [6, 3, 0, 'aaa', 3, 1, 'aaa', 3, 2, 'aaa', 3, 3, 'aaa']
-
-
 if __name__ == '__main__':
     test_flatten_struct()
     test_get_meta_object()
     test_nested_type()
     test_seqstruct_to_structseq_and_inverse()
     test_nested_map()
-<<<<<<< HEAD
-    test_get_leaf_values()
-=======
     test_get_leaf_values()
     test_nested_map_with_container_func()
-    test_none_bug()
->>>>>>> e6e3db7d
+    test_none_bug()