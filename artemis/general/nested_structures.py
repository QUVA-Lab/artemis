from collections import OrderedDict

import numpy as np
from six import string_types, next

from artemis.general.should_be_builtins import all_equal

__author__ = 'peter'

_immutible_types = (int, float, bool, type(None))+string_types


def flatten_struct(struct, primatives = (int, float, np.ndarray, type(None), bool)+string_types, custom_handlers = {},
        break_into_objects = True, detect_duplicates = True, first_dict_is_namespace=False, memo = None):
    """
    Given some nested struct, return a list<*(str, primative)>, where primative
    is some some kind of object that you don't break down any further, and str is a
    string representation of how you would access that propery from the root object.

    :param struct: Something, anything.
    :param primatives: A list of classes that will not be broken into.
    :param custum_handlers: A dict<type:func> where func has the form data = func(obj).  These
        will be called if the type of the struct is in the dict of custom handlers.
    :param break_into_objects: True if you want to break into objects to see what's inside.
    :return: list<*(str , primative)>
    """
    if memo is None:
        memo = {}

    if isinstance(struct, primatives):
        return [(None, struct)]

    if not isinstance(struct, _immutible_types):
        if id(struct) in memo:
            return [(None, memo[id(struct)])]
        elif detect_duplicates:
            memo[id(struct)] = 'Already Seen object at %s' % hex(id(struct))

    if isinstance(struct, tuple(custom_handlers.keys())):
        handler = custom_handlers[custom_handlers.keys()[[isinstance(struct, t) for t in custom_handlers].index(True)]]
        return [(None, handler(struct))]
    elif isinstance(struct, dict):
        return [
            (("[{}]{}").format(("'{}'".format(key) if isinstance(key, string_types) else key), subkey if subkey is not None else ''), v) if not first_dict_is_namespace else
            (("{}{}").format(key, subkey if subkey is not None else ''), v)
            for key in (struct.keys() if isinstance(struct, OrderedDict) else sorted(struct.keys(), key = str))
            for subkey, v in flatten_struct(struct[key], custom_handlers=custom_handlers, primatives=primatives, break_into_objects=break_into_objects, memo=memo, detect_duplicates=detect_duplicates)
            ]
    elif isinstance(struct, (list, tuple)):
        return [("[%s]%s" % (i, subkey if subkey is not None else ''), v)
            for i, value in enumerate(struct)
            for subkey, v in flatten_struct(value, custom_handlers=custom_handlers, primatives=primatives, break_into_objects=break_into_objects, memo=memo, detect_duplicates=detect_duplicates)
            ]
    elif break_into_objects:  # It's some kind of object, lets break it down.
        return [(".%s%s" % (key, subkey if subkey is not None else ''), v)
            for key in sorted(struct.__dict__.keys(), key = str)
            for subkey, v in flatten_struct(struct.__dict__[key], custom_handlers=custom_handlers, primatives=primatives, break_into_objects=break_into_objects, memo=memo, detect_duplicates=detect_duplicates)
            ]
    else:
        return [(None, memo[id(struct)])]


_primitive_containers = (list, tuple, dict, set)


def _is_primitive_container(obj):
    return isinstance(obj, _primitive_containers)


def get_meta_object(data_object, is_container_func = _is_primitive_container):
    """
    Given an arbitrary data structure, return a "meta object" which is the same structure, except all non-container
    objects are replaced by their types.

    e.g.
        get_meta_obj([1, 2, {'a':(3, 4), 'b':['hey', 'yeah']}, 'woo']) == [int, int, {'a':(int, int), 'b':[str, str]}, str]

    :param data_object: A data object with arbitrary nested structure
    :param is_container_func: A callback which returns True if an object is to be considered a container and False otherwise
    :return:
    """
    if is_container_func(data_object):
        if isinstance(data_object, (list, tuple, set)):
            return type(data_object)(get_meta_object(x, is_container_func=is_container_func) for x in data_object)
        elif isinstance(data_object, dict):
            return type(data_object)((k, get_meta_object(v, is_container_func=is_container_func)) for k, v in data_object.items())
    else:
        return type(data_object)


class NestedType(object):
    """
    An object which represents the type of an arbitrarily nested data structure.  It can be constructed directly
    from a nested type descriptor, or indirectly using the NestedType.from_data(...) constructor.

    For example
        NestedType.from_data([1, 2, {'a':(3, 4.), 'b':'c'}]) == NestedType([int, int, {'a':(int, float), 'b':str}])
    """

    def __init__(self, meta_object):
        """
        :param meta_object: A nested type descriptor.  See docstring and tests for examples.
        """
        self.meta_object = meta_object

    def is_type_for(self, data_object):
        return get_meta_object(data_object)==self.meta_object

    def check_type(self, data_object):
        """
        Assert that the data_object has a format matching this NestedType.  Throw a TypeError if it does not.
        :param data_object:
        :return:
        """
        if not self.is_type_for(data_object):  # note: we'd like to switch this to isnestedinstance
            raise TypeError('The data object has type {}, which does not match this format: {}'.format(NestedType.from_data(data_object), self))

    def __repr__(self):
        return '{}({})'.format(self.__class__.__name__, self.meta_object)

    def __eq__(self, other):
        return self.meta_object == other.meta_object

    def get_leaves(self, data_object, check_types = True, is_container_func = _is_primitive_container):
        """
        :param data_object: Given a nested object, get the "leaf" values in Depth-First Order
        :return: A list of leaf values.
        """
        if check_types:
            self.check_type(data_object)
        return get_leaf_values(data_object, is_container_func=is_container_func)

    def expand_from_leaves(self, leaves, check_types = True, assert_fully_used=True, is_container_func = _is_primitive_container):
        """
        Given an iterator of leaf values, fill the meta-object represented by this type.

        :param leaves: An iteratable over leaf values
        :param check_types: Assert that the data types match those of the original object
        :param assert_fully_used: Assert that all the leaf values are used
        :return: A nested object, filled with the leaf data, whose structure is represented in this NestedType instance.
        """
        return _fill_meta_object(self.meta_object, (x for x in leaves), check_types=check_types, assert_fully_used=assert_fully_used, is_container_func=is_container_func)

    @staticmethod
    def from_data(data_object, is_container_func = _is_primitive_container):
        """
        :param data_object: A nested data object
        :param is_container_func: A callback which returns True if an object is to be considered a container and False otherwise
        :return: A NestedType object
        """
        return NestedType(get_meta_object(data_object, is_container_func=is_container_func))


def isnestedinstance(data, meta_obj):
    """
    Check if the data is
    :param data:
    :param meta_obj:
    :return:
    """
    raise NotImplementedError()


def get_leaf_values(data_object, is_container_func = _is_primitive_container):
    """
    Collect leaf values of a nested data_obj in Depth-First order.

    e.g.

        >>> get_leaf_values([6]+[{'x': 3, 'y': [i, 'aaa']} for i in xrange(4)])
        [6, 3, 0, 'aaa', 3, 1, 'aaa', 3, 2, 'aaa', 3, 3, 'aaa']

    Caution: If your data contains dicts, you may not get the same order of results when you call this function with
    different dict objects containing the same data.  Python only guarantees that a given dict will always iterate in
    the same order so long as it is not modified.  See https://docs.python.org/2/library/stdtypes.html#dict.items

    :param data_object: An arbitrary nested data object
<<<<<<< HEAD
    :param containers: The list of "container" classes that we should break into.
=======
    :param is_container_func: A callback which returns True if an object is to be considered a container and False otherwise
>>>>>>> e6e3db7d
    :return: A list of leaf values.
    """
    leaf_values = []
    if is_container_func(data_object):
        if isinstance(data_object, (list, tuple)):
            leaf_values += [val for x in data_object for val in get_leaf_values(x, is_container_func=is_container_func)]
        elif isinstance(data_object, OrderedDict):
            leaf_values += [val for k, x in data_object.items() for val in get_leaf_values(x, is_container_func=is_container_func)]
        elif isinstance(data_object, dict):
            leaf_values += [val for k in sorted(data_object.keys(), key = str) for val in get_leaf_values(data_object[k], is_container_func=is_container_func)]
        else:
            raise Exception('Have no way to consistently extract leaf values from a {}'.format(data_object))
        return leaf_values
    else:
        return [data_object]


def _fill_meta_object(meta_object, data_iteratable, assert_fully_used = True, check_types = True, is_container_func = _is_primitive_container):
    """
    Fill the data from the iterable into the meta_object.
    :param meta_object: A nested type descripter.  See NestedType init
    :param data_iteratable: The iterable data object
    :param assert_fully_used: Assert that we actually get through all the items in the iterable
    :param is_container_func: A callback which returns True if an object is to be considered a container and False otherwise
    :return: The filled object
    """

    try:
        if is_container_func(meta_object):
            if isinstance(meta_object, (list, tuple, set)):
                filled_object = type(meta_object)(_fill_meta_object(x, data_iteratable, assert_fully_used=False, check_types=check_types, is_container_func=is_container_func) for x in meta_object)
            elif isinstance(meta_object, OrderedDict):
                filled_object = type(meta_object)((k, _fill_meta_object(val, data_iteratable, assert_fully_used=False, check_types=check_types, is_container_func=is_container_func)) for k, val in meta_object.items())
            elif isinstance(meta_object, dict):
                filled_object = type(meta_object)((k, _fill_meta_object(meta_object[k], data_iteratable, assert_fully_used=False, check_types=check_types, is_container_func=is_container_func)) for k in sorted(meta_object.keys(), key=str))
            else:
                raise Exception('Cannot handle container type: "{}"'.format(type(meta_object)))
        else:
            next_data = next(data_iteratable)
            if check_types and meta_object is not type(next_data):
                raise TypeError('The type of the data object: {} did not match type from the meta object: {}'.format(type(next_data), meta_object))
            filled_object = next_data
    except StopIteration:
        raise TypeError('The data iterable you were going through ran out before the object {} could be filled.'.format(meta_object))

    if assert_fully_used:
        try:
            next(data_iteratable)
            raise TypeError('It appears that the data object you were using to fill your meta object had more data than could fit.')
        except StopIteration:
            pass
    return filled_object


def nested_map(func, *nested_objs, **kwargs):
    """
    An equivalent of pythons built-in map, but for nested objects.  This function crawls the object and applies func
    to the leaf nodes.

    :param func: A function of the form new_leaf_val = func(old_leaf_val)
    :param nested_obj: A nested object e.g. [1, 2, {'a': 3, 'b': (3, 4)}, 5]
    :param check_types: Assert that the new leaf types match the old leaf types (False by default)
    :param is_container_func: A callback which returns True if an object is to be considered a container and False otherwise
    :return: A nested objectect with the same structure, but func applied to every value.
    """
    is_container_func = kwargs['is_container_func'] if 'is_container_func' in kwargs else _is_primitive_container
    check_types = kwargs['check_types'] if 'check_types' in kwargs else False
    assert len(nested_objs)>0, 'nested_map requires at least 2 args'

    assert callable(func), 'func must be a function with one argument.'
    nested_types = [NestedType.from_data(nested_obj, is_container_func=is_container_func) for nested_obj in nested_objs]
    assert all_equal(nested_types), "The nested objects you provided had different data structures:\n{}".format('\n'.join(str(s) for s in nested_types))
    leaf_values = zip(*[nested_type.get_leaves(nested_obj, is_container_func=is_container_func, check_types=check_types) for nested_type, nested_obj in zip(nested_types, nested_objs)])
    new_leaf_values = [func(*v) for v in leaf_values]
    new_nested_obj = nested_types[0].expand_from_leaves(new_leaf_values, check_types=check_types, is_container_func=is_container_func)
    return new_nested_obj


def get_nested_value(data_object, key_chain):
    if len(key_chain)>0:
        return get_nested_value(data_object[key_chain[0]], key_chain=key_chain[1:])
    else:
        return data_object


class ExpandingDict(dict):

    def __getitem__(self, key):
        try:
            return dict.__getitem__(self, key)
        except KeyError:
            self[key] = ExpandingDict()
            return dict.__getitem__(self, key)


class ExpandingOrderedDict(OrderedDict):

    def __getitem__(self, key):
        try:
            return OrderedDict.__getitem__(self, key)
        except KeyError:
            self[key] = ExpandingDict()
            return OrderedDict.__getitem__(self, key)


def expand_struct(struct):

    expanded_struct = ExpandingDict()

    for k in struct.keys():
        exec('expanded_struct%s = struct["%s"]' % (k, k))

    return expanded_struct


def seqstruct_to_structseq(seqstruct, as_arrays=False):
    """
    Turn a sequence of identically-structured nested objects into a nested object of sequences.
    :param seqstruct: A sequence (list or tuple) of nested objects with similar format
    :param as_arrays: Turn the output sequences into numpy arrays
    :return: A nested object with sequences

    For example, if you go:
        signal_seqs = seqstruct_to_structseq(seq_signals)
    Then
        frame_number = 5
        seq_signals[frame_number]['inputs']['camera'] == signal_seqs['inputs']['camera'][frame_number]
    """
    if len(seqstruct)==0:
        return []

    nested_type = NestedType.from_data(seqstruct[0])
    leaf_data = [nested_type.get_leaves(s) for s in seqstruct]
    batch_leaf_data = [np.array(d) for d in zip(*leaf_data)] if as_arrays else zip(*leaf_data)
    structseq = nested_type.expand_from_leaves(leaves = batch_leaf_data, check_types=False)
    return structseq


def structseq_to_seqstruct(structseq):
    """
    Turn a nested object of sequences into a sequence of identically-structured nested objects.

    This is the inverse of seqstruct_to_structseq

    :param structseq: A nested object with sequences
    :return: A sequence (list or tuple) of nested objects with similar format
    """
    nested_type = NestedType.from_data(structseq)
    leaf_data = nested_type.get_leaves(structseq, check_types=False)
    sequence = zip(*leaf_data)
    seqstruct = [nested_type.expand_from_leaves(s, check_types=False) for s in sequence]
    return seqstruct

<|MERGE_RESOLUTION|>--- conflicted
+++ resolved
@@ -175,11 +175,7 @@
     the same order so long as it is not modified.  See https://docs.python.org/2/library/stdtypes.html#dict.items
 
     :param data_object: An arbitrary nested data object
-<<<<<<< HEAD
-    :param containers: The list of "container" classes that we should break into.
-=======
     :param is_container_func: A callback which returns True if an object is to be considered a container and False otherwise
->>>>>>> e6e3db7d
     :return: A list of leaf values.
     """
     leaf_values = []
