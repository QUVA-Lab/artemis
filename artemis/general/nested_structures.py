from collections import OrderedDict
import itertools
from types import NoneType

import numpy as np
from six.moves import xrange
from six import string_types, next

__author__ = 'peter'

_immutible_types = (int, float, basestring, bool, NoneType)


<<<<<<< HEAD
def flatten_struct(struct, primatives = (int, float, np.ndarray, basestring, bool, NoneType), custom_handlers = {},
=======
def flatten_struct(struct, primatives = (int, float, np.ndarray, bool)+string_types, custom_handlers = {},
>>>>>>> 87b2d25f
        break_into_objects = True, detect_duplicates = True, first_dict_is_namespace=False, memo = None):
    """
    Given some nested struct, return a list<*(str, primative)>, where primative
    is some some kind of object that you don't break down any further, and str is a
    string representation of how you would access that propery from the root object.

    :param struct: Something, anything.
    :param primatives: A list of classes that will not be broken into.
    :param custum_handlers: A dict<type:func> where func has the form data = func(obj).  These
        will be called if the type of the struct is in the dict of custom handlers.
    :param break_into_objects: True if you want to break into objects to see what's inside.
    :return: list<*(str , primative)>
    """
    if memo is None:
        memo = {}

    if isinstance(struct, primatives):
        return [(None, struct)]

    if not isinstance(struct, _immutible_types):
        if id(struct) in memo:
            return [(None, memo[id(struct)])]
        elif detect_duplicates:
            memo[id(struct)] = 'Already Seen object at %s' % hex(id(struct))

    if isinstance(struct, tuple(custom_handlers.keys())):
        handler = custom_handlers[custom_handlers.keys()[[isinstance(struct, t) for t in custom_handlers].index(True)]]
        return [(None, handler(struct))]
    elif isinstance(struct, dict):
        return [
            (("[{}]{}").format(("'{}'".format(key) if isinstance(key, string_types) else key), subkey if subkey is not None else ''), v) if not first_dict_is_namespace else
            (("{}{}").format(key, subkey if subkey is not None else ''), v)
            for key in (struct.keys() if isinstance(struct, OrderedDict) else sorted(struct.keys(), key = str))
            for subkey, v in flatten_struct(struct[key], custom_handlers=custom_handlers, primatives=primatives, break_into_objects=break_into_objects, memo=memo, detect_duplicates=detect_duplicates)
            ]
    elif isinstance(struct, (list, tuple)):
        return [("[%s]%s" % (i, subkey if subkey is not None else ''), v)
            for i, value in enumerate(struct)
            for subkey, v in flatten_struct(value, custom_handlers=custom_handlers, primatives=primatives, break_into_objects=break_into_objects, memo=memo, detect_duplicates=detect_duplicates)
            ]
    elif break_into_objects:  # It's some kind of object, lets break it down.
        return [(".%s%s" % (key, subkey if subkey is not None else ''), v)
            for key in sorted(struct.__dict__.keys(), key = str)
            for subkey, v in flatten_struct(struct.__dict__[key], custom_handlers=custom_handlers, primatives=primatives, break_into_objects=break_into_objects, memo=memo, detect_duplicates=detect_duplicates)
            ]
    else:
        return [(None, memo[id(struct)])]


_primitive_containers = (list, tuple, dict, set)


def _is_primitive_container(obj):
    return isinstance(obj, _primitive_containers)


def get_meta_object(data_object, is_container_func = _is_primitive_container):
    """
    Given an arbitrary data structure, return a "meta object" which is the same structure, except all non-container
    objects are replaced by their types.

    e.g.
        get_meta_obj([1, 2, {'a':(3, 4), 'b':['hey', 'yeah']}, 'woo']) == [int, int, {'a':(int, int), 'b':[str, str]}, str]

    :param data_object: A data object with arbitrary nested structure
    :param is_container_func: A callback which returns True if an object is to be considered a container and False otherwise
    :return:
    """
    if is_container_func(data_object):
        if isinstance(data_object, (list, tuple, set)):
            return type(data_object)(get_meta_object(x, is_container_func=is_container_func) for x in data_object)
        elif isinstance(data_object, dict):
<<<<<<< HEAD
            return type(data_object)((k, get_meta_object(v, is_container_func=is_container_func)) for k, v in data_object.iteritems())
=======
            return type(data_object)((k, get_meta_object(v)) for k, v in data_object.items())
>>>>>>> 87b2d25f
    else:
        return type(data_object)


class NestedType(object):
    """
    An object which represents the type of an arbitrarily nested data structure.  It can be constructed directly
    from a nested type descriptor, or indirectly using the NestedType.from_data(...) constructor.

    For example
        NestedType.from_data([1, 2, {'a':(3, 4.), 'b':'c'}]) == NestedType([int, int, {'a':(int, float), 'b':str}])
    """

    def __init__(self, meta_object):
        """
        :param meta_object: A nested type descriptor.  See docstring and tests for examples.
        """
        self.meta_object = meta_object

    def is_type_for(self, data_object):
        return get_meta_object(data_object)==self.meta_object

    def check_type(self, data_object):
        """
        Assert that the data_object has a format matching this NestedType.  Throw a TypeError if it does not.
        :param data_object:
        :return:
        """
        if not self.is_type_for(data_object):  # note: we'd like to switch this to isnestedinstance
            raise TypeError('The data object has type {}, which does not match this format: {}'.format(NestedType.from_data(data_object), self))

    def __repr__(self):
        return '{}({})'.format(self.__class__.__name__, self.meta_object)

    def __eq__(self, other):
        return self.meta_object == other.meta_object

    def get_leaves(self, data_object, check_types = True, is_container_func = _is_primitive_container):
        """
        :param data_object: Given a nested object, get the "leaf" values in Depth-First Order
        :return: A list of leaf values.
        """
        if check_types:
            self.check_type(data_object)
        return get_leaf_values(data_object, is_container_func=is_container_func)

    def expand_from_leaves(self, leaves, check_types = True, assert_fully_used=True, is_container_func = _is_primitive_container):
        """
        Given an iterator of leaf values, fill the meta-object represented by this type.

        :param leaves: An iteratable over leaf values
        :param check_types: Assert that the data types match those of the original object
        :param assert_fully_used: Assert that all the leaf values are used
        :return: A nested object, filled with the leaf data, whose structure is represented in this NestedType instance.
        """
        return _fill_meta_object(self.meta_object, (x for x in leaves), check_types=check_types, assert_fully_used=assert_fully_used, is_container_func=is_container_func)

    @staticmethod
    def from_data(data_object, is_container_func = _is_primitive_container):
        """
        :param data_object: A nested data object
        :param is_container_func: A callback which returns True if an object is to be considered a container and False otherwise
        :return: A NestedType object
        """
        return NestedType(get_meta_object(data_object, is_container_func=is_container_func))


def isnestedinstance(data, meta_obj):
    """
    Check if the data is
    :param data:
    :param meta_obj:
    :return:
    """
    raise NotImplementedError()


def get_leaf_values(data_object, is_container_func = _is_primitive_container):
    """
    Collect leaf values of a nested data_obj in Depth-First order.

    e.g.

        >>> get_leaf_values([6]+[{'x': 3, 'y': [i, 'aaa']} for i in xrange(4)])
        [6, 3, 0, 'aaa', 3, 1, 'aaa', 3, 2, 'aaa', 3, 3, 'aaa']

    Caution: If your data contains dicts, you may not get the same order of results when you call this function with
    different dict objects containing the same data.  Python only guarantees that a given dict will always iterate in
    the same order so long as it is not modified.  See https://docs.python.org/2/library/stdtypes.html#dict.items

    :param data_object: An arbitrary nested data object
    :param is_container_func: A callback which returns True if an object is to be considered a container and False otherwise
    :return: A list of leaf values.
    """
    leaf_values = []
    if is_container_func(data_object):
        if isinstance(data_object, (list, tuple)):
            leaf_values += [val for x in data_object for val in get_leaf_values(x, is_container_func=is_container_func)]
        elif isinstance(data_object, OrderedDict):
<<<<<<< HEAD
            leaf_values += [val for k, x in data_object.iteritems() for val in get_leaf_values(x, is_container_func=is_container_func)]
        elif isinstance(data_object, dict):
            leaf_values += [val for k in sorted(data_object.keys()) for val in get_leaf_values(data_object[k], is_container_func=is_container_func)]
=======
            leaf_values += [val for k, x in data_object.items() for val in get_leaf_values(x)]
        elif isinstance(data_object, dict):
            leaf_values += [val for k in sorted(data_object.keys(), key = str) for val in get_leaf_values(data_object[k])]
>>>>>>> 87b2d25f
        else:
            raise Exception('Have no way to consistently extract leaf values from a {}'.format(data_object))
        return leaf_values
    else:
        return [data_object]


def _fill_meta_object(meta_object, data_iteratable, assert_fully_used = True, check_types = True, is_container_func = _is_primitive_container):
    """
    Fill the data from the iterable into the meta_object.
    :param meta_object: A nested type descripter.  See NestedType init
    :param data_iteratable: The iterable data object
    :param assert_fully_used: Assert that we actually get through all the items in the iterable
    :param is_container_func: A callback which returns True if an object is to be considered a container and False otherwise
    :return: The filled object
    """

    try:
        if is_container_func(meta_object):
            if isinstance(meta_object, (list, tuple, set)):
                filled_object = type(meta_object)(_fill_meta_object(x, data_iteratable, assert_fully_used=False, check_types=check_types, is_container_func=is_container_func) for x in meta_object)
            elif isinstance(meta_object, OrderedDict):
<<<<<<< HEAD
                filled_object = type(meta_object)((k, _fill_meta_object(val, data_iteratable, assert_fully_used=False, check_types=check_types, is_container_func=is_container_func)) for k, val in meta_object.iteritems())
            elif isinstance(meta_object, dict):
                filled_object = type(meta_object)((k, _fill_meta_object(meta_object[k], data_iteratable, assert_fully_used=False, check_types=check_types, is_container_func=is_container_func)) for k in sorted(meta_object.keys()))
=======
                filled_object = type(meta_object)((k, _fill_meta_object(val, data_iteratable, assert_fully_used=False, check_types=check_types)) for k, val in meta_object.items())
            elif isinstance(meta_object, dict):
                filled_object = type(meta_object)((k, _fill_meta_object(meta_object[k], data_iteratable, assert_fully_used=False, check_types=check_types)) for k in sorted(meta_object.keys(), key=str))
>>>>>>> 87b2d25f
            else:
                raise Exception('Cannot handle container type: "{}"'.format(type(meta_object)))
        else:
            next_data = next(data_iteratable)
            if check_types and meta_object is not type(next_data):
                raise TypeError('The type of the data object: {} did not match type from the meta object: {}'.format(type(next_data), meta_object))
            filled_object = next_data
    except StopIteration:
        raise TypeError('The data iterable you were going through ran out before the object {} could be filled.'.format(meta_object))

    if assert_fully_used:
        try:
            next(data_iteratable)
            raise TypeError('It appears that the data object you were using to fill your meta object had more data than could fit.')
        except StopIteration:
            pass
    return filled_object


def nested_map(func, nested_obj, check_types=False, is_container_func = _is_primitive_container):
    """
    An equivalent of pythons built-in map, but for nested objects.  This function crawls the object and applies func
    to the leaf nodes.

    :param func: A function of the form new_leaf_val = func(old_leaf_val)
    :param nested_obj: A nested object e.g. [1, 2, {'a': 3, 'b': (3, 4)}, 5]
    :param check_types: Assert that the new leaf types match the old leaf types (False by default)
    :param is_container_func: A callback which returns True if an object is to be considered a container and False otherwise
    :return: A nested objectect with the same structure, but func applied to every value.
    """
    assert callable(func), 'func must be a function with one argument.'
    nested_type = NestedType.from_data(nested_obj, is_container_func=is_container_func)
    leaf_values = nested_type.get_leaves(nested_obj, is_container_func=is_container_func, check_types=check_types)
    new_leaf_values = [func(v) for v in leaf_values]
    new_nested_obj = nested_type.expand_from_leaves(new_leaf_values, check_types=check_types, is_container_func=is_container_func)
    return new_nested_obj


def get_nested_value(data_object, key_chain):
    if len(key_chain)>0:
        return get_nested_value(data_object[key_chain[0]], key_chain=key_chain[1:])
    else:
        return data_object


class ExpandingDict(dict):

    def __getitem__(self, key):
        try:
            return dict.__getitem__(self, key)
        except KeyError:
            self[key] = ExpandingDict()
            return dict.__getitem__(self, key)


class ExpandingOrderedDict(OrderedDict):

    def __getitem__(self, key):
        try:
            return OrderedDict.__getitem__(self, key)
        except KeyError:
            self[key] = ExpandingDict()
            return OrderedDict.__getitem__(self, key)


def expand_struct(struct):

    expanded_struct = ExpandingDict()

    for k in struct.keys():
        exec('expanded_struct%s = struct["%s"]' % (k, k))

    return expanded_struct


def seqstruct_to_structseq(seqstruct, as_arrays=False):
    """
    Turn a sequence of identically-structured nested objects into a nested object of sequences.
    :param seqstruct: A sequence (list or tuple) of nested objects with similar format
    :param as_arrays: Turn the output sequences into numpy arrays
    :return: A nested object with sequences

    For example, if you go:
        signal_seqs = seqstruct_to_structseq(seq_signals)
    Then
        frame_number = 5
        seq_signals[frame_number]['inputs']['camera'] == signal_seqs['inputs']['camera'][frame_number]
    """
    if len(seqstruct)==0:
        return []

    nested_type = NestedType.from_data(seqstruct[0])
    leaf_data = [nested_type.get_leaves(s) for s in seqstruct]
    batch_leaf_data = [np.array(d) for d in zip(*leaf_data)] if as_arrays else zip(*leaf_data)
    structseq = nested_type.expand_from_leaves(leaves = batch_leaf_data, check_types=False)
    return structseq


def structseq_to_seqstruct(structseq):
    """
    Turn a nested object of sequences into a sequence of identically-structured nested objects.

    This is the inverse of seqstruct_to_structseq

    :param structseq: A nested object with sequences
    :return: A sequence (list or tuple) of nested objects with similar format
    """
    nested_type = NestedType.from_data(structseq)
    leaf_data = nested_type.get_leaves(structseq, check_types=False)
    sequence = zip(*leaf_data)
    seqstruct = [nested_type.expand_from_leaves(s, check_types=False) for s in sequence]
    return seqstruct<|MERGE_RESOLUTION|>--- conflicted
+++ resolved
@@ -11,11 +11,7 @@
 _immutible_types = (int, float, basestring, bool, NoneType)
 
 
-<<<<<<< HEAD
-def flatten_struct(struct, primatives = (int, float, np.ndarray, basestring, bool, NoneType), custom_handlers = {},
-=======
-def flatten_struct(struct, primatives = (int, float, np.ndarray, bool)+string_types, custom_handlers = {},
->>>>>>> 87b2d25f
+def flatten_struct(struct, primatives = (int, float, np.ndarray, NoneType, bool)+string_types, custom_handlers = {},
         break_into_objects = True, detect_duplicates = True, first_dict_is_namespace=False, memo = None):
     """
     Given some nested struct, return a list<*(str, primative)>, where primative
@@ -88,11 +84,7 @@
         if isinstance(data_object, (list, tuple, set)):
             return type(data_object)(get_meta_object(x, is_container_func=is_container_func) for x in data_object)
         elif isinstance(data_object, dict):
-<<<<<<< HEAD
-            return type(data_object)((k, get_meta_object(v, is_container_func=is_container_func)) for k, v in data_object.iteritems())
-=======
-            return type(data_object)((k, get_meta_object(v)) for k, v in data_object.items())
->>>>>>> 87b2d25f
+            return type(data_object)((k, get_meta_object(v, is_container_func=is_container_func)) for k, v in data_object.items())
     else:
         return type(data_object)
 
@@ -192,15 +184,9 @@
         if isinstance(data_object, (list, tuple)):
             leaf_values += [val for x in data_object for val in get_leaf_values(x, is_container_func=is_container_func)]
         elif isinstance(data_object, OrderedDict):
-<<<<<<< HEAD
-            leaf_values += [val for k, x in data_object.iteritems() for val in get_leaf_values(x, is_container_func=is_container_func)]
+            leaf_values += [val for k, x in data_object.items() for val in get_leaf_values(x, is_container_func=is_container_func)]
         elif isinstance(data_object, dict):
-            leaf_values += [val for k in sorted(data_object.keys()) for val in get_leaf_values(data_object[k], is_container_func=is_container_func)]
-=======
-            leaf_values += [val for k, x in data_object.items() for val in get_leaf_values(x)]
-        elif isinstance(data_object, dict):
-            leaf_values += [val for k in sorted(data_object.keys(), key = str) for val in get_leaf_values(data_object[k])]
->>>>>>> 87b2d25f
+            leaf_values += [val for k in sorted(data_object.keys(), key = str) for val in get_leaf_values(data_object[k], is_container_func=is_container_func)]
         else:
             raise Exception('Have no way to consistently extract leaf values from a {}'.format(data_object))
         return leaf_values
@@ -223,15 +209,9 @@
             if isinstance(meta_object, (list, tuple, set)):
                 filled_object = type(meta_object)(_fill_meta_object(x, data_iteratable, assert_fully_used=False, check_types=check_types, is_container_func=is_container_func) for x in meta_object)
             elif isinstance(meta_object, OrderedDict):
-<<<<<<< HEAD
-                filled_object = type(meta_object)((k, _fill_meta_object(val, data_iteratable, assert_fully_used=False, check_types=check_types, is_container_func=is_container_func)) for k, val in meta_object.iteritems())
+                filled_object = type(meta_object)((k, _fill_meta_object(val, data_iteratable, assert_fully_used=False, check_types=check_types, is_container_func=is_container_func)) for k, val in meta_object.items())
             elif isinstance(meta_object, dict):
-                filled_object = type(meta_object)((k, _fill_meta_object(meta_object[k], data_iteratable, assert_fully_used=False, check_types=check_types, is_container_func=is_container_func)) for k in sorted(meta_object.keys()))
-=======
-                filled_object = type(meta_object)((k, _fill_meta_object(val, data_iteratable, assert_fully_used=False, check_types=check_types)) for k, val in meta_object.items())
-            elif isinstance(meta_object, dict):
-                filled_object = type(meta_object)((k, _fill_meta_object(meta_object[k], data_iteratable, assert_fully_used=False, check_types=check_types)) for k in sorted(meta_object.keys(), key=str))
->>>>>>> 87b2d25f
+                filled_object = type(meta_object)((k, _fill_meta_object(meta_object[k], data_iteratable, assert_fully_used=False, check_types=check_types, is_container_func=is_container_func)) for k in sorted(meta_object.keys(), key=str))
             else:
                 raise Exception('Cannot handle container type: "{}"'.format(type(meta_object)))
         else:
