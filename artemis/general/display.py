--- conflicted
+++ resolved
@@ -1,10 +1,6 @@
 import sys
 import textwrap
-<<<<<<< HEAD
-from StringIO import StringIO
 from collections import OrderedDict
-=======
->>>>>>> 87b2d25f
 from contextlib import contextmanager
 from artemis.fileman.local_dir import make_file_dir
 from artemis.general.should_be_builtins import izip_equal
