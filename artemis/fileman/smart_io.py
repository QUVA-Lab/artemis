import pickle
import time
import os
from artemis.fileman.experiment_record import get_current_experiment_id
from artemis.fileman.local_dir import get_local_path


def smart_save(obj, relative_path, remove_file_after = False):
    """
    Save an object locally.  How you save it depends on its extension.
    Extensions currently supported:
        pkl: Pickle file.
        That is all.
    :param obj: Object to save
    :param relative_path: Path to save it, relative to "Data" directory.  The following placeholders can be used:
        %T - ISO time
        %R - Current Experiment Record Identifier (includes experiment time and experiment name)
    :param remove_file_after: If you're just running a test, it's good to verify that you can save, but you don't
        actually want to leave a file behind.  If that's the case, set this argument to True.
    """
    if '%T' in relative_path:
        iso_time = time.now().isoformat().replace(':', '.').replace('-', '.')
        relative_path = relative_path.replace('%T', iso_time)
    if '%R' in relative_path:
        relative_path = relative_path.replace('%R', get_current_experiment_id())
<<<<<<< HEAD
    _, ext = os.splitext(relative_path)
=======
    _, ext = os.path.splitext(relative_path)
>>>>>>> 684982ee
    local_path = get_local_path(relative_path, make_local_dir=True)

    print 'Saved object <%s at %s> to file: "%s"' % (obj.__class__.__name__, hex(id(object)), local_path)
    if ext=='.pkl':
        with open(local_path, 'w') as f:
            pickle.dump(obj, f)
    else:
        raise Exception("No method exists yet to save '.%s' files.  Add it!" % (ext, ))

    if remove_file_after:
        os.remove(local_path)

    return local_path


def smart_load(relative_path):
    """
    Load a file, with the method based on the extension.  See smart_save doc for the list of extensions.
    :param relative_path: Path, relative to your data directory.  The extension determines the type of object you will load.
    :return: An object, whose type depends on the extension.  Generally a numpy array for data or an object for pickles.
    """
    # TODO... Support for local files, urls, etc...
    _, ext = os.path.splitext(relative_path)
    local_path = get_local_path(relative_path)
    if ext=='.pkl':
        with open(local_path) as f:
            obj = pickle.load(f)
    else:
        raise Exception("No method exists yet to load '.%s' files.  Add it!" % (ext, ))
    return obj

<|MERGE_RESOLUTION|>--- conflicted
+++ resolved
@@ -23,11 +23,7 @@
         relative_path = relative_path.replace('%T', iso_time)
     if '%R' in relative_path:
         relative_path = relative_path.replace('%R', get_current_experiment_id())
-<<<<<<< HEAD
-    _, ext = os.splitext(relative_path)
-=======
     _, ext = os.path.splitext(relative_path)
->>>>>>> 684982ee
     local_path = get_local_path(relative_path, make_local_dir=True)
 
     print 'Saved object <%s at %s> to file: "%s"' % (obj.__class__.__name__, hex(id(object)), local_path)
