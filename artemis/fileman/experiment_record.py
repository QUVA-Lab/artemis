--- conflicted
+++ resolved
@@ -362,6 +362,8 @@
         'draw': Show but keep on going
         False: Don't show figures
     """
+    # Note: matplotlib imports are internal in order to avoid trouble for people who may import this module without having
+    # a working matplotlib (which can occasionally be tricky to install).
 
     identifier = format_filename(file_string = identifier, base_name=name, current_time = datetime.now())
 
@@ -705,16 +707,10 @@
             name='.'.join((self.name, name)),
             function=partial(self, *args, **kwargs),
             display_function=self.display_function,
-<<<<<<< HEAD
-            info=self.info+'Variant: {variant}\n'.format(variant=name))
-        self.variants[name] = ex
-        _register_experiment(ex)
-=======
             info=self.info+'Variant: {variant}\n'.format(variant=name),
             is_root = is_root
             )
         self.variants[name] = ex
->>>>>>> a9416106
         return ex
 
     def add_variant(self, name, *args, **kwargs):
@@ -777,7 +773,7 @@
 
 # ALTERNATE INTERFACES.
 # We keep these for backwards compatibility and to show how else we could organize the experiment API.
-# These are out of use, as we at Artemis prefer the @experiment_function decorator.
+# These are out of use, as we at Artemis inc. prefer the @experiment_function decorator.
 
 
 # Register interface:
